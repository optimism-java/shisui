--- conflicted
+++ resolved
@@ -1,28 +1 @@
-<<<<<<< HEAD
-*  @ethereum-optimism/op-geth-maintainers
-=======
-# Lines starting with '#' are comments.
-# Each line is a file pattern followed by one or more owners.
-
-accounts/usbwallet              @karalabe
-accounts/scwallet               @gballet
-accounts/abi                    @gballet @MariusVanDerWijden
-beacon/engine                   @lightclient
-cmd/clef                        @holiman
-cmd/evm                         @holiman @MariusVanDerWijden @lightclient
-consensus                       @karalabe
-core/                           @karalabe @holiman @rjl493456442
-eth/                            @karalabe @holiman @rjl493456442
-eth/catalyst/                   @gballet @lightclient
-eth/tracers/                    @s1na
-core/tracing/                   @s1na
-graphql/                        @s1na
-internal/ethapi                 @lightclient
-internal/era                    @lightclient
-les/                            @zsfelfoldi @rjl493456442
-light/                          @zsfelfoldi @rjl493456442
-node/                           @fjl
-p2p/                            @fjl @zsfelfoldi
-rpc/                            @fjl @holiman
-signer/                         @holiman
->>>>>>> a9523b64
+*  @ethereum-optimism/op-geth-maintainers