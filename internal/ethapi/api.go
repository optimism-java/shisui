// Copyright 2015 The go-ethereum Authors
// This file is part of the go-ethereum library.
//
// The go-ethereum library is free software: you can redistribute it and/or modify
// it under the terms of the GNU Lesser General Public License as published by
// the Free Software Foundation, either version 3 of the License, or
// (at your option) any later version.
//
// The go-ethereum library is distributed in the hope that it will be useful,
// but WITHOUT ANY WARRANTY; without even the implied warranty of
// MERCHANTABILITY or FITNESS FOR A PARTICULAR PURPOSE. See the
// GNU Lesser General Public License for more details.
//
// You should have received a copy of the GNU Lesser General Public License
// along with the go-ethereum library. If not, see <http://www.gnu.org/licenses/>.

package ethapi

import (
	"context"
	"encoding/hex"
	"errors"
	"fmt"
	"maps"
	"math/big"
	"strings"
	"time"

	"github.com/davecgh/go-spew/spew"
	"github.com/ethereum/go-ethereum"
	"github.com/ethereum/go-ethereum/accounts"
	"github.com/ethereum/go-ethereum/accounts/keystore"
	"github.com/ethereum/go-ethereum/accounts/scwallet"
	"github.com/ethereum/go-ethereum/common"
	"github.com/ethereum/go-ethereum/common/hexutil"
	"github.com/ethereum/go-ethereum/common/math"
	"github.com/ethereum/go-ethereum/consensus"
	"github.com/ethereum/go-ethereum/consensus/misc/eip1559"
	"github.com/ethereum/go-ethereum/core"
	"github.com/ethereum/go-ethereum/core/state"
	"github.com/ethereum/go-ethereum/core/tracing"
	"github.com/ethereum/go-ethereum/core/types"
	"github.com/ethereum/go-ethereum/core/vm"
	"github.com/ethereum/go-ethereum/crypto"
	"github.com/ethereum/go-ethereum/eth/gasestimator"
	"github.com/ethereum/go-ethereum/eth/tracers/logger"
	"github.com/ethereum/go-ethereum/log"
	"github.com/ethereum/go-ethereum/p2p"
	"github.com/ethereum/go-ethereum/params"
	"github.com/ethereum/go-ethereum/rlp"
	"github.com/ethereum/go-ethereum/rpc"
	"github.com/ethereum/go-ethereum/trie"
	"github.com/holiman/uint256"
	"github.com/tyler-smith/go-bip39"
)

// estimateGasErrorRatio is the amount of overestimation eth_estimateGas is
// allowed to produce in order to speed up calculations.
const estimateGasErrorRatio = 0.015

var errBlobTxNotSupported = errors.New("signing blob transactions not supported")

// EthereumAPI provides an API to access Ethereum related information.
type EthereumAPI struct {
	b Backend
}

// NewEthereumAPI creates a new Ethereum protocol API.
func NewEthereumAPI(b Backend) *EthereumAPI {
	return &EthereumAPI{b}
}

// GasPrice returns a suggestion for a gas price for legacy transactions.
func (api *EthereumAPI) GasPrice(ctx context.Context) (*hexutil.Big, error) {
	tipcap, err := api.b.SuggestGasTipCap(ctx)
	if err != nil {
		return nil, err
	}
	if head := api.b.CurrentHeader(); head.BaseFee != nil {
		tipcap.Add(tipcap, head.BaseFee)
	}
	return (*hexutil.Big)(tipcap), err
}

// MaxPriorityFeePerGas returns a suggestion for a gas tip cap for dynamic fee transactions.
func (api *EthereumAPI) MaxPriorityFeePerGas(ctx context.Context) (*hexutil.Big, error) {
	tipcap, err := api.b.SuggestGasTipCap(ctx)
	if err != nil {
		return nil, err
	}
	return (*hexutil.Big)(tipcap), err
}

type feeHistoryResult struct {
	OldestBlock      *hexutil.Big     `json:"oldestBlock"`
	Reward           [][]*hexutil.Big `json:"reward,omitempty"`
	BaseFee          []*hexutil.Big   `json:"baseFeePerGas,omitempty"`
	GasUsedRatio     []float64        `json:"gasUsedRatio"`
	BlobBaseFee      []*hexutil.Big   `json:"baseFeePerBlobGas,omitempty"`
	BlobGasUsedRatio []float64        `json:"blobGasUsedRatio,omitempty"`
}

// FeeHistory returns the fee market history.
func (api *EthereumAPI) FeeHistory(ctx context.Context, blockCount math.HexOrDecimal64, lastBlock rpc.BlockNumber, rewardPercentiles []float64) (*feeHistoryResult, error) {
	oldest, reward, baseFee, gasUsed, blobBaseFee, blobGasUsed, err := api.b.FeeHistory(ctx, uint64(blockCount), lastBlock, rewardPercentiles)
	if err != nil {
		return nil, err
	}
	results := &feeHistoryResult{
		OldestBlock:  (*hexutil.Big)(oldest),
		GasUsedRatio: gasUsed,
	}
	if reward != nil {
		results.Reward = make([][]*hexutil.Big, len(reward))
		for i, w := range reward {
			results.Reward[i] = make([]*hexutil.Big, len(w))
			for j, v := range w {
				results.Reward[i][j] = (*hexutil.Big)(v)
			}
		}
	}
	if baseFee != nil {
		results.BaseFee = make([]*hexutil.Big, len(baseFee))
		for i, v := range baseFee {
			results.BaseFee[i] = (*hexutil.Big)(v)
		}
	}
	if blobBaseFee != nil {
		results.BlobBaseFee = make([]*hexutil.Big, len(blobBaseFee))
		for i, v := range blobBaseFee {
			results.BlobBaseFee[i] = (*hexutil.Big)(v)
		}
	}
	if blobGasUsed != nil {
		results.BlobGasUsedRatio = blobGasUsed
	}
	return results, nil
}

// BlobBaseFee returns the base fee for blob gas at the current head.
func (api *EthereumAPI) BlobBaseFee(ctx context.Context) *hexutil.Big {
	return (*hexutil.Big)(api.b.BlobBaseFee(ctx))
}

// Syncing returns false in case the node is currently not syncing with the network. It can be up-to-date or has not
// yet received the latest block headers from its peers. In case it is synchronizing:
// - startingBlock: block number this node started to synchronize from
// - currentBlock:  block number this node is currently importing
// - highestBlock:  block number of the highest block header this node has received from peers
// - pulledStates:  number of state entries processed until now
// - knownStates:   number of known state entries that still need to be pulled
func (api *EthereumAPI) Syncing() (interface{}, error) {
	progress := api.b.SyncProgress()

	// Return not syncing if the synchronisation already completed
	if progress.Done() {
		return false, nil
	}
	// Otherwise gather the block sync stats
	return map[string]interface{}{
		"startingBlock":          hexutil.Uint64(progress.StartingBlock),
		"currentBlock":           hexutil.Uint64(progress.CurrentBlock),
		"highestBlock":           hexutil.Uint64(progress.HighestBlock),
		"syncedAccounts":         hexutil.Uint64(progress.SyncedAccounts),
		"syncedAccountBytes":     hexutil.Uint64(progress.SyncedAccountBytes),
		"syncedBytecodes":        hexutil.Uint64(progress.SyncedBytecodes),
		"syncedBytecodeBytes":    hexutil.Uint64(progress.SyncedBytecodeBytes),
		"syncedStorage":          hexutil.Uint64(progress.SyncedStorage),
		"syncedStorageBytes":     hexutil.Uint64(progress.SyncedStorageBytes),
		"healedTrienodes":        hexutil.Uint64(progress.HealedTrienodes),
		"healedTrienodeBytes":    hexutil.Uint64(progress.HealedTrienodeBytes),
		"healedBytecodes":        hexutil.Uint64(progress.HealedBytecodes),
		"healedBytecodeBytes":    hexutil.Uint64(progress.HealedBytecodeBytes),
		"healingTrienodes":       hexutil.Uint64(progress.HealingTrienodes),
		"healingBytecode":        hexutil.Uint64(progress.HealingBytecode),
		"txIndexFinishedBlocks":  hexutil.Uint64(progress.TxIndexFinishedBlocks),
		"txIndexRemainingBlocks": hexutil.Uint64(progress.TxIndexRemainingBlocks),
	}, nil
}

// TxPoolAPI offers and API for the transaction pool. It only operates on data that is non-confidential.
type TxPoolAPI struct {
	b Backend
}

// NewTxPoolAPI creates a new tx pool service that gives information about the transaction pool.
func NewTxPoolAPI(b Backend) *TxPoolAPI {
	return &TxPoolAPI{b}
}

// Content returns the transactions contained within the transaction pool.
func (api *TxPoolAPI) Content() map[string]map[string]map[string]*RPCTransaction {
	content := map[string]map[string]map[string]*RPCTransaction{
		"pending": make(map[string]map[string]*RPCTransaction),
		"queued":  make(map[string]map[string]*RPCTransaction),
	}
	pending, queue := api.b.TxPoolContent()
	curHeader := api.b.CurrentHeader()
	// Flatten the pending transactions
	for account, txs := range pending {
		dump := make(map[string]*RPCTransaction)
		for _, tx := range txs {
			dump[fmt.Sprintf("%d", tx.Nonce())] = NewRPCPendingTransaction(tx, curHeader, api.b.ChainConfig())
		}
		content["pending"][account.Hex()] = dump
	}
	// Flatten the queued transactions
	for account, txs := range queue {
		dump := make(map[string]*RPCTransaction)
		for _, tx := range txs {
			dump[fmt.Sprintf("%d", tx.Nonce())] = NewRPCPendingTransaction(tx, curHeader, api.b.ChainConfig())
		}
		content["queued"][account.Hex()] = dump
	}
	return content
}

// ContentFrom returns the transactions contained within the transaction pool.
func (api *TxPoolAPI) ContentFrom(addr common.Address) map[string]map[string]*RPCTransaction {
	content := make(map[string]map[string]*RPCTransaction, 2)
	pending, queue := api.b.TxPoolContentFrom(addr)
	curHeader := api.b.CurrentHeader()

	// Build the pending transactions
	dump := make(map[string]*RPCTransaction, len(pending))
	for _, tx := range pending {
		dump[fmt.Sprintf("%d", tx.Nonce())] = NewRPCPendingTransaction(tx, curHeader, api.b.ChainConfig())
	}
	content["pending"] = dump

	// Build the queued transactions
	dump = make(map[string]*RPCTransaction, len(queue))
	for _, tx := range queue {
		dump[fmt.Sprintf("%d", tx.Nonce())] = NewRPCPendingTransaction(tx, curHeader, api.b.ChainConfig())
	}
	content["queued"] = dump

	return content
}

// Status returns the number of pending and queued transaction in the pool.
func (api *TxPoolAPI) Status() map[string]hexutil.Uint {
	pending, queue := api.b.Stats()
	return map[string]hexutil.Uint{
		"pending": hexutil.Uint(pending),
		"queued":  hexutil.Uint(queue),
	}
}

// Inspect retrieves the content of the transaction pool and flattens it into an
// easily inspectable list.
func (api *TxPoolAPI) Inspect() map[string]map[string]map[string]string {
	content := map[string]map[string]map[string]string{
		"pending": make(map[string]map[string]string),
		"queued":  make(map[string]map[string]string),
	}
	pending, queue := api.b.TxPoolContent()

	// Define a formatter to flatten a transaction into a string
	var format = func(tx *types.Transaction) string {
		if to := tx.To(); to != nil {
			return fmt.Sprintf("%s: %v wei + %v gas × %v wei", tx.To().Hex(), tx.Value(), tx.Gas(), tx.GasPrice())
		}
		return fmt.Sprintf("contract creation: %v wei + %v gas × %v wei", tx.Value(), tx.Gas(), tx.GasPrice())
	}
	// Flatten the pending transactions
	for account, txs := range pending {
		dump := make(map[string]string)
		for _, tx := range txs {
			dump[fmt.Sprintf("%d", tx.Nonce())] = format(tx)
		}
		content["pending"][account.Hex()] = dump
	}
	// Flatten the queued transactions
	for account, txs := range queue {
		dump := make(map[string]string)
		for _, tx := range txs {
			dump[fmt.Sprintf("%d", tx.Nonce())] = format(tx)
		}
		content["queued"][account.Hex()] = dump
	}
	return content
}

// EthereumAccountAPI provides an API to access accounts managed by this node.
// It offers only methods that can retrieve accounts.
type EthereumAccountAPI struct {
	am *accounts.Manager
}

// NewEthereumAccountAPI creates a new EthereumAccountAPI.
func NewEthereumAccountAPI(am *accounts.Manager) *EthereumAccountAPI {
	return &EthereumAccountAPI{am: am}
}

// Accounts returns the collection of accounts this node manages.
func (api *EthereumAccountAPI) Accounts() []common.Address {
	return api.am.Accounts()
}

// PersonalAccountAPI provides an API to access accounts managed by this node.
// It offers methods to create, (un)lock en list accounts. Some methods accept
// passwords and are therefore considered private by default.
type PersonalAccountAPI struct {
	am        *accounts.Manager
	nonceLock *AddrLocker
	b         Backend
}

// NewPersonalAccountAPI creates a new PersonalAccountAPI.
func NewPersonalAccountAPI(b Backend, nonceLock *AddrLocker) *PersonalAccountAPI {
	return &PersonalAccountAPI{
		am:        b.AccountManager(),
		nonceLock: nonceLock,
		b:         b,
	}
}

// ListAccounts will return a list of addresses for accounts this node manages.
func (api *PersonalAccountAPI) ListAccounts() []common.Address {
	return api.am.Accounts()
}

// rawWallet is a JSON representation of an accounts.Wallet interface, with its
// data contents extracted into plain fields.
type rawWallet struct {
	URL      string             `json:"url"`
	Status   string             `json:"status"`
	Failure  string             `json:"failure,omitempty"`
	Accounts []accounts.Account `json:"accounts,omitempty"`
}

// ListWallets will return a list of wallets this node manages.
func (api *PersonalAccountAPI) ListWallets() []rawWallet {
	wallets := make([]rawWallet, 0) // return [] instead of nil if empty
	for _, wallet := range api.am.Wallets() {
		status, failure := wallet.Status()

		raw := rawWallet{
			URL:      wallet.URL().String(),
			Status:   status,
			Accounts: wallet.Accounts(),
		}
		if failure != nil {
			raw.Failure = failure.Error()
		}
		wallets = append(wallets, raw)
	}
	return wallets
}

// OpenWallet initiates a hardware wallet opening procedure, establishing a USB
// connection and attempting to authenticate via the provided passphrase. Note,
// the method may return an extra challenge requiring a second open (e.g. the
// Trezor PIN matrix challenge).
func (api *PersonalAccountAPI) OpenWallet(url string, passphrase *string) error {
	wallet, err := api.am.Wallet(url)
	if err != nil {
		return err
	}
	pass := ""
	if passphrase != nil {
		pass = *passphrase
	}
	return wallet.Open(pass)
}

// DeriveAccount requests an HD wallet to derive a new account, optionally pinning
// it for later reuse.
func (api *PersonalAccountAPI) DeriveAccount(url string, path string, pin *bool) (accounts.Account, error) {
	wallet, err := api.am.Wallet(url)
	if err != nil {
		return accounts.Account{}, err
	}
	derivPath, err := accounts.ParseDerivationPath(path)
	if err != nil {
		return accounts.Account{}, err
	}
	if pin == nil {
		pin = new(bool)
	}
	return wallet.Derive(derivPath, *pin)
}

// NewAccount will create a new account and returns the address for the new account.
func (api *PersonalAccountAPI) NewAccount(password string) (common.AddressEIP55, error) {
	ks, err := fetchKeystore(api.am)
	if err != nil {
		return common.AddressEIP55{}, err
	}
	acc, err := ks.NewAccount(password)
	if err == nil {
		addrEIP55 := common.AddressEIP55(acc.Address)
		log.Info("Your new key was generated", "address", addrEIP55.String())
		log.Warn("Please backup your key file!", "path", acc.URL.Path)
		log.Warn("Please remember your password!")
		return addrEIP55, nil
	}
	return common.AddressEIP55{}, err
}

// fetchKeystore retrieves the encrypted keystore from the account manager.
func fetchKeystore(am *accounts.Manager) (*keystore.KeyStore, error) {
	if ks := am.Backends(keystore.KeyStoreType); len(ks) > 0 {
		return ks[0].(*keystore.KeyStore), nil
	}
	return nil, errors.New("local keystore not used")
}

// ImportRawKey stores the given hex encoded ECDSA key into the key directory,
// encrypting it with the passphrase.
func (api *PersonalAccountAPI) ImportRawKey(privkey string, password string) (common.Address, error) {
	key, err := crypto.HexToECDSA(privkey)
	if err != nil {
		return common.Address{}, err
	}
	ks, err := fetchKeystore(api.am)
	if err != nil {
		return common.Address{}, err
	}
	acc, err := ks.ImportECDSA(key, password)
	return acc.Address, err
}

// UnlockAccount will unlock the account associated with the given address with
// the given password for duration seconds. If duration is nil it will use a
// default of 300 seconds. It returns an indication if the account was unlocked.
func (api *PersonalAccountAPI) UnlockAccount(ctx context.Context, addr common.Address, password string, duration *uint64) (bool, error) {
	// When the API is exposed by external RPC(http, ws etc), unless the user
	// explicitly specifies to allow the insecure account unlocking, otherwise
	// it is disabled.
	if api.b.ExtRPCEnabled() && !api.b.AccountManager().Config().InsecureUnlockAllowed {
		return false, errors.New("account unlock with HTTP access is forbidden")
	}

	const max = uint64(time.Duration(math.MaxInt64) / time.Second)
	var d time.Duration
	if duration == nil {
		d = 300 * time.Second
	} else if *duration > max {
		return false, errors.New("unlock duration too large")
	} else {
		d = time.Duration(*duration) * time.Second
	}
	ks, err := fetchKeystore(api.am)
	if err != nil {
		return false, err
	}
	err = ks.TimedUnlock(accounts.Account{Address: addr}, password, d)
	if err != nil {
		log.Warn("Failed account unlock attempt", "address", addr, "err", err)
	}
	return err == nil, err
}

// LockAccount will lock the account associated with the given address when it's unlocked.
func (api *PersonalAccountAPI) LockAccount(addr common.Address) bool {
	if ks, err := fetchKeystore(api.am); err == nil {
		return ks.Lock(addr) == nil
	}
	return false
}

// signTransaction sets defaults and signs the given transaction
// NOTE: the caller needs to ensure that the nonceLock is held, if applicable,
// and release it after the transaction has been submitted to the tx pool
func (api *PersonalAccountAPI) signTransaction(ctx context.Context, args *TransactionArgs, passwd string) (*types.Transaction, error) {
	// Look up the wallet containing the requested signer
	account := accounts.Account{Address: args.from()}
	wallet, err := api.am.Find(account)
	if err != nil {
		return nil, err
	}
	// Set some sanity defaults and terminate on failure
	if err := args.setDefaults(ctx, api.b, false); err != nil {
		return nil, err
	}
	// Assemble the transaction and sign with the wallet
	tx := args.ToTransaction(types.LegacyTxType)

	return wallet.SignTxWithPassphrase(account, passwd, tx, api.b.ChainConfig().ChainID)
}

// SendTransaction will create a transaction from the given arguments and
// tries to sign it with the key associated with args.From. If the given
// passwd isn't able to decrypt the key it fails.
func (api *PersonalAccountAPI) SendTransaction(ctx context.Context, args TransactionArgs, passwd string) (common.Hash, error) {
	if args.Nonce == nil {
		// Hold the mutex around signing to prevent concurrent assignment of
		// the same nonce to multiple accounts.
		api.nonceLock.LockAddr(args.from())
		defer api.nonceLock.UnlockAddr(args.from())
	}
	if args.IsEIP4844() {
		return common.Hash{}, errBlobTxNotSupported
	}
	signed, err := api.signTransaction(ctx, &args, passwd)
	if err != nil {
		log.Warn("Failed transaction send attempt", "from", args.from(), "to", args.To, "value", args.Value.ToInt(), "err", err)
		return common.Hash{}, err
	}
	return SubmitTransaction(ctx, api.b, signed)
}

// SignTransaction will create a transaction from the given arguments and
// tries to sign it with the key associated with args.From. If the given passwd isn't
// able to decrypt the key it fails. The transaction is returned in RLP-form, not broadcast
// to other nodes
func (api *PersonalAccountAPI) SignTransaction(ctx context.Context, args TransactionArgs, passwd string) (*SignTransactionResult, error) {
	// No need to obtain the noncelock mutex, since we won't be sending this
	// tx into the transaction pool, but right back to the user
	if args.From == nil {
		return nil, errors.New("sender not specified")
	}
	if args.Gas == nil {
		return nil, errors.New("gas not specified")
	}
	if args.GasPrice == nil && (args.MaxFeePerGas == nil || args.MaxPriorityFeePerGas == nil) {
		return nil, errors.New("missing gasPrice or maxFeePerGas/maxPriorityFeePerGas")
	}
	if args.IsEIP4844() {
		return nil, errBlobTxNotSupported
	}
	if args.Nonce == nil {
		return nil, errors.New("nonce not specified")
	}
	// Before actually signing the transaction, ensure the transaction fee is reasonable.
	tx := args.ToTransaction(types.LegacyTxType)
	if err := checkTxFee(tx.GasPrice(), tx.Gas(), api.b.RPCTxFeeCap()); err != nil {
		return nil, err
	}
	signed, err := api.signTransaction(ctx, &args, passwd)
	if err != nil {
		log.Warn("Failed transaction sign attempt", "from", args.from(), "to", args.To, "value", args.Value.ToInt(), "err", err)
		return nil, err
	}
	data, err := signed.MarshalBinary()
	if err != nil {
		return nil, err
	}
	return &SignTransactionResult{data, signed}, nil
}

// Sign calculates an Ethereum ECDSA signature for:
// keccak256("\x19Ethereum Signed Message:\n" + len(message) + message))
//
// Note, the produced signature conforms to the secp256k1 curve R, S and V values,
// where the V value will be 27 or 28 for legacy reasons.
//
// The key used to calculate the signature is decrypted with the given password.
//
// https://geth.ethereum.org/docs/interacting-with-geth/rpc/ns-personal#personal-sign
func (api *PersonalAccountAPI) Sign(ctx context.Context, data hexutil.Bytes, addr common.Address, passwd string) (hexutil.Bytes, error) {
	// Look up the wallet containing the requested signer
	account := accounts.Account{Address: addr}

	wallet, err := api.b.AccountManager().Find(account)
	if err != nil {
		return nil, err
	}
	// Assemble sign the data with the wallet
	signature, err := wallet.SignTextWithPassphrase(account, passwd, data)
	if err != nil {
		log.Warn("Failed data sign attempt", "address", addr, "err", err)
		return nil, err
	}
	signature[crypto.RecoveryIDOffset] += 27 // Transform V from 0/1 to 27/28 according to the yellow paper
	return signature, nil
}

// EcRecover returns the address for the account that was used to create the signature.
// Note, this function is compatible with eth_sign and personal_sign. As such it recovers
// the address of:
// hash = keccak256("\x19Ethereum Signed Message:\n"${message length}${message})
// addr = ecrecover(hash, signature)
//
// Note, the signature must conform to the secp256k1 curve R, S and V values, where
// the V value must be 27 or 28 for legacy reasons.
//
// https://geth.ethereum.org/docs/interacting-with-geth/rpc/ns-personal#personal-ecrecover
func (api *PersonalAccountAPI) EcRecover(ctx context.Context, data, sig hexutil.Bytes) (common.Address, error) {
	if len(sig) != crypto.SignatureLength {
		return common.Address{}, fmt.Errorf("signature must be %d bytes long", crypto.SignatureLength)
	}
	if sig[crypto.RecoveryIDOffset] != 27 && sig[crypto.RecoveryIDOffset] != 28 {
		return common.Address{}, errors.New("invalid Ethereum signature (V is not 27 or 28)")
	}
	sig[crypto.RecoveryIDOffset] -= 27 // Transform yellow paper V from 27/28 to 0/1

	rpk, err := crypto.SigToPub(accounts.TextHash(data), sig)
	if err != nil {
		return common.Address{}, err
	}
	return crypto.PubkeyToAddress(*rpk), nil
}

// InitializeWallet initializes a new wallet at the provided URL, by generating and returning a new private key.
func (api *PersonalAccountAPI) InitializeWallet(ctx context.Context, url string) (string, error) {
	wallet, err := api.am.Wallet(url)
	if err != nil {
		return "", err
	}

	entropy, err := bip39.NewEntropy(256)
	if err != nil {
		return "", err
	}

	mnemonic, err := bip39.NewMnemonic(entropy)
	if err != nil {
		return "", err
	}

	seed := bip39.NewSeed(mnemonic, "")

	switch wallet := wallet.(type) {
	case *scwallet.Wallet:
		return mnemonic, wallet.Initialize(seed)
	default:
		return "", errors.New("specified wallet does not support initialization")
	}
}

// Unpair deletes a pairing between wallet and geth.
func (api *PersonalAccountAPI) Unpair(ctx context.Context, url string, pin string) error {
	wallet, err := api.am.Wallet(url)
	if err != nil {
		return err
	}

	switch wallet := wallet.(type) {
	case *scwallet.Wallet:
		return wallet.Unpair([]byte(pin))
	default:
		return errors.New("specified wallet does not support pairing")
	}
}

// BlockChainAPI provides an API to access Ethereum blockchain data.
type BlockChainAPI struct {
	b Backend
}

// NewBlockChainAPI creates a new Ethereum blockchain API.
func NewBlockChainAPI(b Backend) *BlockChainAPI {
	return &BlockChainAPI{b}
}

// ChainId is the EIP-155 replay-protection chain id for the current Ethereum chain config.
//
// Note, this method does not conform to EIP-695 because the configured chain ID is always
// returned, regardless of the current head block. We used to return an error when the chain
// wasn't synced up to a block where EIP-155 is enabled, but this behavior caused issues
// in CL clients.
func (api *BlockChainAPI) ChainId() *hexutil.Big {
	return (*hexutil.Big)(api.b.ChainConfig().ChainID)
}

// BlockNumber returns the block number of the chain head.
func (api *BlockChainAPI) BlockNumber() hexutil.Uint64 {
	header, _ := api.b.HeaderByNumber(context.Background(), rpc.LatestBlockNumber) // latest header should always be available
	return hexutil.Uint64(header.Number.Uint64())
}

// GetBalance returns the amount of wei for the given address in the state of the
// given block number. The rpc.LatestBlockNumber and rpc.PendingBlockNumber meta
// block numbers are also allowed.
func (api *BlockChainAPI) GetBalance(ctx context.Context, address common.Address, blockNrOrHash rpc.BlockNumberOrHash) (*hexutil.Big, error) {
	header, err := headerByNumberOrHash(ctx, api.b, blockNrOrHash)
	if err != nil {
		return nil, err
	}

	if api.b.ChainConfig().IsOptimismPreBedrock(header.Number) {
		if api.b.HistoricalRPCService() != nil {
			var res hexutil.Big
			err := api.b.HistoricalRPCService().CallContext(ctx, &res, "eth_getBalance", address, blockNrOrHash)
			if err != nil {
				return nil, fmt.Errorf("historical backend error: %w", err)
			}
			return &res, nil
		} else {
			return nil, rpc.ErrNoHistoricalFallback
		}
	}

	state, _, err := api.b.StateAndHeaderByNumberOrHash(ctx, blockNrOrHash)
	if state == nil || err != nil {
		return nil, err
	}
	b := state.GetBalance(address).ToBig()
	return (*hexutil.Big)(b), state.Error()
}

// AccountResult structs for GetProof
type AccountResult struct {
	Address      common.Address  `json:"address"`
	AccountProof []string        `json:"accountProof"`
	Balance      *hexutil.Big    `json:"balance"`
	CodeHash     common.Hash     `json:"codeHash"`
	Nonce        hexutil.Uint64  `json:"nonce"`
	StorageHash  common.Hash     `json:"storageHash"`
	StorageProof []StorageResult `json:"storageProof"`
}

type StorageResult struct {
	Key   string       `json:"key"`
	Value *hexutil.Big `json:"value"`
	Proof []string     `json:"proof"`
}

// proofList implements ethdb.KeyValueWriter and collects the proofs as
// hex-strings for delivery to rpc-caller.
type proofList []string

func (n *proofList) Put(key []byte, value []byte) error {
	*n = append(*n, hexutil.Encode(value))
	return nil
}

func (n *proofList) Delete(key []byte) error {
	panic("not supported")
}

// GetProof returns the Merkle-proof for a given account and optionally some storage keys.
func (api *BlockChainAPI) GetProof(ctx context.Context, address common.Address, storageKeys []string, blockNrOrHash rpc.BlockNumberOrHash) (*AccountResult, error) {
	header, err := headerByNumberOrHash(ctx, api.b, blockNrOrHash)
	if err != nil {
		return nil, err
	}
	if api.b.ChainConfig().IsOptimismPreBedrock(header.Number) {
		if api.b.HistoricalRPCService() != nil {
			var res AccountResult
			err := api.b.HistoricalRPCService().CallContext(ctx, &res, "eth_getProof", address, storageKeys, blockNrOrHash)
			if err != nil {
				return nil, fmt.Errorf("historical backend error: %w", err)
			}
			return &res, nil
		} else {
			return nil, rpc.ErrNoHistoricalFallback
		}
	}
	var (
		keys         = make([]common.Hash, len(storageKeys))
		keyLengths   = make([]int, len(storageKeys))
		storageProof = make([]StorageResult, len(storageKeys))
	)
	// Deserialize all keys. This prevents state access on invalid input.
	for i, hexKey := range storageKeys {
		var err error
		keys[i], keyLengths[i], err = decodeHash(hexKey)
		if err != nil {
			return nil, err
		}
	}
	statedb, header, err := api.b.StateAndHeaderByNumberOrHash(ctx, blockNrOrHash)
	if statedb == nil || err != nil {
		return nil, err
	}
	codeHash := statedb.GetCodeHash(address)
	storageRoot := statedb.GetStorageRoot(address)

	if len(keys) > 0 {
		var storageTrie state.Trie
		if storageRoot != types.EmptyRootHash && storageRoot != (common.Hash{}) {
			id := trie.StorageTrieID(header.Root, crypto.Keccak256Hash(address.Bytes()), storageRoot)
			st, err := trie.NewStateTrie(id, statedb.Database().TrieDB())
			if err != nil {
				return nil, err
			}
			storageTrie = st
		}
		// Create the proofs for the storageKeys.
		for i, key := range keys {
			// Output key encoding is a bit special: if the input was a 32-byte hash, it is
			// returned as such. Otherwise, we apply the QUANTITY encoding mandated by the
			// JSON-RPC spec for getProof. This behavior exists to preserve backwards
			// compatibility with older client versions.
			var outputKey string
			if keyLengths[i] != 32 {
				outputKey = hexutil.EncodeBig(key.Big())
			} else {
				outputKey = hexutil.Encode(key[:])
			}
			if storageTrie == nil {
				storageProof[i] = StorageResult{outputKey, &hexutil.Big{}, []string{}}
				continue
			}
			var proof proofList
			if err := storageTrie.Prove(crypto.Keccak256(key.Bytes()), &proof); err != nil {
				return nil, err
			}
			value := (*hexutil.Big)(statedb.GetState(address, key).Big())
			storageProof[i] = StorageResult{outputKey, value, proof}
		}
	}
	// Create the accountProof.
	tr, err := trie.NewStateTrie(trie.StateTrieID(header.Root), statedb.Database().TrieDB())
	if err != nil {
		return nil, err
	}
	var accountProof proofList
	if err := tr.Prove(crypto.Keccak256(address.Bytes()), &accountProof); err != nil {
		return nil, err
	}
	balance := statedb.GetBalance(address).ToBig()
	return &AccountResult{
		Address:      address,
		AccountProof: accountProof,
		Balance:      (*hexutil.Big)(balance),
		CodeHash:     codeHash,
		Nonce:        hexutil.Uint64(statedb.GetNonce(address)),
		StorageHash:  storageRoot,
		StorageProof: storageProof,
	}, statedb.Error()
}

// decodeHash parses a hex-encoded 32-byte hash. The input may optionally
// be prefixed by 0x and can have a byte length up to 32.
func decodeHash(s string) (h common.Hash, inputLength int, err error) {
	if strings.HasPrefix(s, "0x") || strings.HasPrefix(s, "0X") {
		s = s[2:]
	}
	if (len(s) & 1) > 0 {
		s = "0" + s
	}
	b, err := hex.DecodeString(s)
	if err != nil {
		return common.Hash{}, 0, errors.New("hex string invalid")
	}
	if len(b) > 32 {
		return common.Hash{}, len(b), errors.New("hex string too long, want at most 32 bytes")
	}
	return common.BytesToHash(b), len(b), nil
}

// GetHeaderByNumber returns the requested canonical block header.
//   - When blockNr is -1 the chain pending header is returned.
//   - When blockNr is -2 the chain latest header is returned.
//   - When blockNr is -3 the chain finalized header is returned.
//   - When blockNr is -4 the chain safe header is returned.
func (api *BlockChainAPI) GetHeaderByNumber(ctx context.Context, number rpc.BlockNumber) (map[string]interface{}, error) {
	header, err := api.b.HeaderByNumber(ctx, number)
	if header != nil && err == nil {
		response := api.rpcMarshalHeader(ctx, header)
		if number == rpc.PendingBlockNumber && api.b.ChainConfig().Optimism == nil { // don't remove info if optimism
			// Pending header need to nil out a few fields
			for _, field := range []string{"hash", "nonce", "miner"} {
				response[field] = nil
			}
		}
		return response, err
	}
	return nil, err
}

// GetHeaderByHash returns the requested header by hash.
func (api *BlockChainAPI) GetHeaderByHash(ctx context.Context, hash common.Hash) map[string]interface{} {
	header, _ := api.b.HeaderByHash(ctx, hash)
	if header != nil {
		return api.rpcMarshalHeader(ctx, header)
	}
	return nil
}

// GetBlockByNumber returns the requested canonical block.
//   - When blockNr is -1 the chain pending block is returned.
//   - When blockNr is -2 the chain latest block is returned.
//   - When blockNr is -3 the chain finalized block is returned.
//   - When blockNr is -4 the chain safe block is returned.
//   - When fullTx is true all transactions in the block are returned, otherwise
//     only the transaction hash is returned.
func (api *BlockChainAPI) GetBlockByNumber(ctx context.Context, number rpc.BlockNumber, fullTx bool) (map[string]interface{}, error) {
	block, err := api.b.BlockByNumber(ctx, number)
	if block != nil && err == nil {
		response, err := api.rpcMarshalBlock(ctx, block, true, fullTx)
		if err == nil && number == rpc.PendingBlockNumber && api.b.ChainConfig().Optimism == nil { // don't remove info if optimism
			// Pending blocks need to nil out a few fields
			for _, field := range []string{"hash", "nonce", "miner"} {
				response[field] = nil
			}
		}
		return response, err
	}
	return nil, err
}

// GetBlockByHash returns the requested block. When fullTx is true all transactions in the block are returned in full
// detail, otherwise only the transaction hash is returned.
func (api *BlockChainAPI) GetBlockByHash(ctx context.Context, hash common.Hash, fullTx bool) (map[string]interface{}, error) {
	block, err := api.b.BlockByHash(ctx, hash)
	if block != nil {
		return api.rpcMarshalBlock(ctx, block, true, fullTx)
	}
	return nil, err
}

// GetUncleByBlockNumberAndIndex returns the uncle block for the given block hash and index.
func (api *BlockChainAPI) GetUncleByBlockNumberAndIndex(ctx context.Context, blockNr rpc.BlockNumber, index hexutil.Uint) (map[string]interface{}, error) {
	block, err := api.b.BlockByNumber(ctx, blockNr)
	if block != nil {
		uncles := block.Uncles()
		if index >= hexutil.Uint(len(uncles)) {
			log.Debug("Requested uncle not found", "number", blockNr, "hash", block.Hash(), "index", index)
			return nil, nil
		}
		block = types.NewBlockWithHeader(uncles[index])
		return api.rpcMarshalBlock(ctx, block, false, false)
	}
	return nil, err
}

// GetUncleByBlockHashAndIndex returns the uncle block for the given block hash and index.
func (api *BlockChainAPI) GetUncleByBlockHashAndIndex(ctx context.Context, blockHash common.Hash, index hexutil.Uint) (map[string]interface{}, error) {
	block, err := api.b.BlockByHash(ctx, blockHash)
	if block != nil {
		uncles := block.Uncles()
		if index >= hexutil.Uint(len(uncles)) {
			log.Debug("Requested uncle not found", "number", block.Number(), "hash", blockHash, "index", index)
			return nil, nil
		}
		block = types.NewBlockWithHeader(uncles[index])
		return api.rpcMarshalBlock(ctx, block, false, false)
	}
	return nil, err
}

// GetUncleCountByBlockNumber returns number of uncles in the block for the given block number
func (api *BlockChainAPI) GetUncleCountByBlockNumber(ctx context.Context, blockNr rpc.BlockNumber) *hexutil.Uint {
	if block, _ := api.b.BlockByNumber(ctx, blockNr); block != nil {
		n := hexutil.Uint(len(block.Uncles()))
		return &n
	}
	return nil
}

// GetUncleCountByBlockHash returns number of uncles in the block for the given block hash
func (api *BlockChainAPI) GetUncleCountByBlockHash(ctx context.Context, blockHash common.Hash) *hexutil.Uint {
	if block, _ := api.b.BlockByHash(ctx, blockHash); block != nil {
		n := hexutil.Uint(len(block.Uncles()))
		return &n
	}
	return nil
}

// GetCode returns the code stored at the given address in the state for the given block number.
func (api *BlockChainAPI) GetCode(ctx context.Context, address common.Address, blockNrOrHash rpc.BlockNumberOrHash) (hexutil.Bytes, error) {
	header, err := headerByNumberOrHash(ctx, api.b, blockNrOrHash)
	if err != nil {
		return nil, err
	}

	if api.b.ChainConfig().IsOptimismPreBedrock(header.Number) {
		if api.b.HistoricalRPCService() != nil {
			var res hexutil.Bytes
			err := api.b.HistoricalRPCService().CallContext(ctx, &res, "eth_getCode", address, blockNrOrHash)
			if err != nil {
				return nil, fmt.Errorf("historical backend error: %w", err)
			}
			return res, nil
		} else {
			return nil, rpc.ErrNoHistoricalFallback
		}
	}

	state, _, err := api.b.StateAndHeaderByNumberOrHash(ctx, blockNrOrHash)
	if state == nil || err != nil {
		return nil, err
	}

	code := state.GetCode(address)
	return code, state.Error()
}

// GetStorageAt returns the storage from the state at the given address, key and
// block number. The rpc.LatestBlockNumber and rpc.PendingBlockNumber meta block
// numbers are also allowed.
func (api *BlockChainAPI) GetStorageAt(ctx context.Context, address common.Address, hexKey string, blockNrOrHash rpc.BlockNumberOrHash) (hexutil.Bytes, error) {
	header, err := headerByNumberOrHash(ctx, api.b, blockNrOrHash)
	if err != nil {
		return nil, err
	}

	if api.b.ChainConfig().IsOptimismPreBedrock(header.Number) {
		if api.b.HistoricalRPCService() != nil {
			var res hexutil.Bytes
			err := api.b.HistoricalRPCService().CallContext(ctx, &res, "eth_getStorageAt", address, hexKey, blockNrOrHash)
			if err != nil {
				return nil, fmt.Errorf("historical backend error: %w", err)
			}
			return res, nil
		} else {
			return nil, rpc.ErrNoHistoricalFallback
		}
	}

	state, _, err := api.b.StateAndHeaderByNumberOrHash(ctx, blockNrOrHash)
	if state == nil || err != nil {
		return nil, err
	}

	key, _, err := decodeHash(hexKey)
	if err != nil {
		return nil, fmt.Errorf("unable to decode storage key: %s", err)
	}
	res := state.GetState(address, key)
	return res[:], state.Error()
}

// The HeaderByNumberOrHash method returns a nil error and nil header
// if the header is not found, but only for nonexistent block numbers. This is
// different from StateAndHeaderByNumberOrHash. To account for this discrepancy,
// headerOrNumberByHash will properly convert the error into an ethereum.NotFound.
func headerByNumberOrHash(ctx context.Context, b Backend, blockNrOrHash rpc.BlockNumberOrHash) (*types.Header, error) {
	header, err := b.HeaderByNumberOrHash(ctx, blockNrOrHash)
	if header == nil {
		return nil, fmt.Errorf("header %w", ethereum.NotFound)
	}
	return header, err
}

// GetBlockReceipts returns the block receipts for the given block hash or number or tag.
func (api *BlockChainAPI) GetBlockReceipts(ctx context.Context, blockNrOrHash rpc.BlockNumberOrHash) ([]map[string]interface{}, error) {
	block, err := api.b.BlockByNumberOrHash(ctx, blockNrOrHash)
	if block == nil || err != nil {
		// When the block doesn't exist, the RPC method should return JSON null
		// as per specification.
		return nil, nil
	}
	receipts, err := api.b.GetReceipts(ctx, block.Hash())
	if err != nil {
		return nil, err
	}
	txs := block.Transactions()
	if len(txs) != len(receipts) {
		return nil, fmt.Errorf("receipts length mismatch: %d vs %d", len(txs), len(receipts))
	}

	// Derive the sender.
	signer := types.MakeSigner(api.b.ChainConfig(), block.Number(), block.Time())

	result := make([]map[string]interface{}, len(receipts))
	for i, receipt := range receipts {
		result[i] = marshalReceipt(receipt, block.Hash(), block.NumberU64(), signer, txs[i], i, api.b.ChainConfig())
	}

	return result, nil
}

// OverrideAccount indicates the overriding fields of account during the execution
// of a message call.
// Note, state and stateDiff can't be specified at the same time. If state is
// set, message execution will only use the data in the given state. Otherwise
// if stateDiff is set, all diff will be applied first and then execute the call
// message.
type OverrideAccount struct {
	Nonce            *hexutil.Uint64             `json:"nonce"`
	Code             *hexutil.Bytes              `json:"code"`
	Balance          *hexutil.Big                `json:"balance"`
	State            map[common.Hash]common.Hash `json:"state"`
	StateDiff        map[common.Hash]common.Hash `json:"stateDiff"`
	MovePrecompileTo *common.Address             `json:"movePrecompileToAddress"`
}

// StateOverride is the collection of overridden accounts.
type StateOverride map[common.Address]OverrideAccount

func (diff *StateOverride) has(address common.Address) bool {
	_, ok := (*diff)[address]
	return ok
}

// Apply overrides the fields of specified accounts into the given state.
func (diff *StateOverride) Apply(statedb *state.StateDB, precompiles vm.PrecompiledContracts) error {
	if diff == nil {
		return nil
	}
	// Tracks destinations of precompiles that were moved.
	dirtyAddrs := make(map[common.Address]struct{})
	for addr, account := range *diff {
		// If a precompile was moved to this address already, it can't be overridden.
		if _, ok := dirtyAddrs[addr]; ok {
			return fmt.Errorf("account %s has already been overridden by a precompile", addr.Hex())
		}
		p, isPrecompile := precompiles[addr]
		// The MoveTo feature makes it possible to move a precompile
		// code to another address. If the target address is another precompile
		// the code for the latter is lost for this session.
		// Note the destination account is not cleared upon move.
		if account.MovePrecompileTo != nil {
			if !isPrecompile {
				return fmt.Errorf("account %s is not a precompile", addr.Hex())
			}
			// Refuse to move a precompile to an address that has been
			// or will be overridden.
			if diff.has(*account.MovePrecompileTo) {
				return fmt.Errorf("account %s is already overridden", account.MovePrecompileTo.Hex())
			}
			precompiles[*account.MovePrecompileTo] = p
			dirtyAddrs[*account.MovePrecompileTo] = struct{}{}
		}
		if isPrecompile {
			delete(precompiles, addr)
		}
		// Override account nonce.
		if account.Nonce != nil {
			statedb.SetNonce(addr, uint64(*account.Nonce))
		}
		// Override account(contract) code.
		if account.Code != nil {
			statedb.SetCode(addr, *account.Code)
		}
		// Override account balance.
		if account.Balance != nil {
			u256Balance, _ := uint256.FromBig((*big.Int)(account.Balance))
			statedb.SetBalance(addr, u256Balance, tracing.BalanceChangeUnspecified)
		}
		if account.State != nil && account.StateDiff != nil {
			return fmt.Errorf("account %s has both 'state' and 'stateDiff'", addr.Hex())
		}
		// Replace entire state if caller requires.
		if account.State != nil {
			statedb.SetStorage(addr, account.State)
		}
		// Apply state diff into specified accounts.
		if account.StateDiff != nil {
			for key, value := range account.StateDiff {
				statedb.SetState(addr, key, value)
			}
		}
	}
	// Now finalize the changes. Finalize is normally performed between transactions.
	// By using finalize, the overrides are semantically behaving as
	// if they were created in a transaction just before the tracing occur.
	statedb.Finalise(false)
	return nil
}

// BlockOverrides is a set of header fields to override.
type BlockOverrides struct {
	Number        *hexutil.Big
	Difficulty    *hexutil.Big // No-op if we're simulating post-merge calls.
	Time          *hexutil.Uint64
	GasLimit      *hexutil.Uint64
	FeeRecipient  *common.Address
	PrevRandao    *common.Hash
	BaseFeePerGas *hexutil.Big
	BlobBaseFee   *hexutil.Big
}

// Apply overrides the given header fields into the given block context.
func (o *BlockOverrides) Apply(blockCtx *vm.BlockContext) {
	if o == nil {
		return
	}
	if o.Number != nil {
		blockCtx.BlockNumber = o.Number.ToInt()
	}
	if o.Difficulty != nil {
		blockCtx.Difficulty = o.Difficulty.ToInt()
	}
	if o.Time != nil {
		blockCtx.Time = uint64(*o.Time)
	}
	if o.GasLimit != nil {
		blockCtx.GasLimit = uint64(*o.GasLimit)
	}
	if o.FeeRecipient != nil {
		blockCtx.Coinbase = *o.FeeRecipient
	}
	if o.PrevRandao != nil {
		blockCtx.Random = o.PrevRandao
	}
	if o.BaseFeePerGas != nil {
		blockCtx.BaseFee = o.BaseFeePerGas.ToInt()
	}
	if o.BlobBaseFee != nil {
		blockCtx.BlobBaseFee = o.BlobBaseFee.ToInt()
	}
}

// MakeHeader returns a new header object with the overridden
// fields.
// Note: MakeHeader ignores BlobBaseFee if set. That's because
// header has no such field.
func (o *BlockOverrides) MakeHeader(header *types.Header) *types.Header {
	if o == nil {
		return header
	}
	h := types.CopyHeader(header)
	if o.Number != nil {
		h.Number = o.Number.ToInt()
	}
	if o.Difficulty != nil {
		h.Difficulty = o.Difficulty.ToInt()
	}
	if o.Time != nil {
		h.Time = uint64(*o.Time)
	}
	if o.GasLimit != nil {
		h.GasLimit = uint64(*o.GasLimit)
	}
	if o.FeeRecipient != nil {
		h.Coinbase = *o.FeeRecipient
	}
	if o.PrevRandao != nil {
		h.MixDigest = *o.PrevRandao
	}
	if o.BaseFeePerGas != nil {
		h.BaseFee = o.BaseFeePerGas.ToInt()
	}
	return h
}

// ChainContextBackend provides methods required to implement ChainContext.
type ChainContextBackend interface {
	Engine() consensus.Engine
	HeaderByNumber(context.Context, rpc.BlockNumber) (*types.Header, error)
}

// ChainContext is an implementation of core.ChainContext. It's main use-case
// is instantiating a vm.BlockContext without having access to the BlockChain object.
type ChainContext struct {
	b   ChainContextBackend
	ctx context.Context
}

// NewChainContext creates a new ChainContext object.
func NewChainContext(ctx context.Context, backend ChainContextBackend) *ChainContext {
	return &ChainContext{ctx: ctx, b: backend}
}

func (context *ChainContext) Engine() consensus.Engine {
	return context.b.Engine()
}

func (context *ChainContext) GetHeader(hash common.Hash, number uint64) *types.Header {
	// This method is called to get the hash for a block number when executing the BLOCKHASH
	// opcode. Hence no need to search for non-canonical blocks.
	header, err := context.b.HeaderByNumber(context.ctx, rpc.BlockNumber(number))
	if err != nil || header.Hash() != hash {
		return nil
	}
	return header
}

func doCall(ctx context.Context, b Backend, args TransactionArgs, state *state.StateDB, header *types.Header, overrides *StateOverride, blockOverrides *BlockOverrides, timeout time.Duration, globalGasCap uint64) (*core.ExecutionResult, error) {
	blockCtx := core.NewEVMBlockContext(header, NewChainContext(ctx, b), nil)
	if blockOverrides != nil {
		blockOverrides.Apply(&blockCtx)
	}
	rules := b.ChainConfig().Rules(blockCtx.BlockNumber, blockCtx.Random != nil, blockCtx.Time)
	precompiles := maps.Clone(vm.ActivePrecompiledContracts(rules))
	if err := overrides.Apply(state, precompiles); err != nil {
		return nil, err
	}

	// Setup context so it may be cancelled the call has completed
	// or, in case of unmetered gas, setup a context with a timeout.
	var cancel context.CancelFunc
	if timeout > 0 {
		ctx, cancel = context.WithTimeout(ctx, timeout)
	} else {
		ctx, cancel = context.WithCancel(ctx)
	}
	// Make sure the context is cancelled when the call has completed
	// this makes sure resources are cleaned up.
	defer cancel()
	gp := new(core.GasPool)
	if globalGasCap == 0 {
		gp.AddGas(math.MaxUint64)
	} else {
		gp.AddGas(globalGasCap)
	}
	return applyMessage(ctx, b, args, state, header, timeout, gp, &blockCtx, &vm.Config{NoBaseFee: true}, precompiles, true)
}

func applyMessage(ctx context.Context, b Backend, args TransactionArgs, state *state.StateDB, header *types.Header, timeout time.Duration, gp *core.GasPool, blockContext *vm.BlockContext, vmConfig *vm.Config, precompiles vm.PrecompiledContracts, skipChecks bool) (*core.ExecutionResult, error) {
	// Get a new instance of the EVM.
<<<<<<< HEAD
	blockCtx := core.NewEVMBlockContext(header, NewChainContext(ctx, b), nil, b.ChainConfig(), state)
	if blockOverrides != nil {
		blockOverrides.Apply(&blockCtx)
	}
	if err := args.CallDefaults(globalGasCap, blockCtx.BaseFee, b.ChainConfig().ChainID); err != nil {
=======
	if err := args.CallDefaults(gp.Gas(), blockContext.BaseFee, b.ChainConfig().ChainID); err != nil {
>>>>>>> 1015a42d
		return nil, err
	}
	msg := args.ToMessage(header.BaseFee, skipChecks, skipChecks)
	// Lower the basefee to 0 to avoid breaking EVM
	// invariants (basefee < feecap).
	if msg.GasPrice.Sign() == 0 {
		blockContext.BaseFee = new(big.Int)
	}
	if msg.BlobGasFeeCap != nil && msg.BlobGasFeeCap.BitLen() == 0 {
		blockContext.BlobBaseFee = new(big.Int)
	}
	evm := b.GetEVM(ctx, msg, state, header, vmConfig, blockContext)
	if precompiles != nil {
		evm.SetPrecompiles(precompiles)
	}

	return applyMessageWithEVM(ctx, evm, msg, state, timeout, gp)
}

func applyMessageWithEVM(ctx context.Context, evm *vm.EVM, msg *core.Message, state *state.StateDB, timeout time.Duration, gp *core.GasPool) (*core.ExecutionResult, error) {
	// Wait for the context to be done and cancel the evm. Even if the
	// EVM has finished, cancelling may be done (repeatedly)
	go func() {
		<-ctx.Done()
		evm.Cancel()
	}()

	// Execute the message.
	result, err := core.ApplyMessage(evm, msg, gp)
	if err := state.Error(); err != nil {
		return nil, err
	}

	// If the timer caused an abort, return an appropriate error message
	if evm.Cancelled() {
		return nil, fmt.Errorf("execution aborted (timeout = %v)", timeout)
	}
	if err != nil {
		return result, fmt.Errorf("err: %w (supplied gas %d)", err, msg.GasLimit)
	}
	return result, nil
}

func DoCall(ctx context.Context, b Backend, args TransactionArgs, blockNrOrHash rpc.BlockNumberOrHash, overrides *StateOverride, blockOverrides *BlockOverrides, timeout time.Duration, globalGasCap uint64) (*core.ExecutionResult, error) {
	defer func(start time.Time) { log.Debug("Executing EVM call finished", "runtime", time.Since(start)) }(time.Now())

	state, header, err := b.StateAndHeaderByNumberOrHash(ctx, blockNrOrHash)
	if state == nil || err != nil {
		return nil, err
	}
	return doCall(ctx, b, args, state, header, overrides, blockOverrides, timeout, globalGasCap)
}

// Call executes the given transaction on the state for the given block number.
//
// Additionally, the caller can specify a batch of contract for fields overriding.
//
// Note, this function doesn't make and changes in the state/blockchain and is
// useful to execute and retrieve values.
func (api *BlockChainAPI) Call(ctx context.Context, args TransactionArgs, blockNrOrHash *rpc.BlockNumberOrHash, overrides *StateOverride, blockOverrides *BlockOverrides) (hexutil.Bytes, error) {
	if blockNrOrHash == nil {
		latest := rpc.BlockNumberOrHashWithNumber(rpc.LatestBlockNumber)
		blockNrOrHash = &latest
	}

	header, err := headerByNumberOrHash(ctx, api.b, *blockNrOrHash)
	if err != nil {
		return nil, err
	}

	if api.b.ChainConfig().IsOptimismPreBedrock(header.Number) {
		if api.b.HistoricalRPCService() != nil {
			var res hexutil.Bytes
			err := api.b.HistoricalRPCService().CallContext(ctx, &res, "eth_call", args, blockNrOrHash, overrides)
			if err != nil {
				return nil, fmt.Errorf("historical backend error: %w", err)
			}
			return res, nil
		} else {
			return nil, rpc.ErrNoHistoricalFallback
		}
	}

	result, err := DoCall(ctx, api.b, args, *blockNrOrHash, overrides, blockOverrides, api.b.RPCEVMTimeout(), api.b.RPCGasCap())
	if err != nil {
		return nil, err
	}
	// If the result contains a revert reason, try to unpack and return it.
	if len(result.Revert()) > 0 {
		return nil, newRevertError(result.Revert())
	}
	return result.Return(), result.Err
}

// SimulateV1 executes series of transactions on top of a base state.
// The transactions are packed into blocks. For each block, block header
// fields can be overridden. The state can also be overridden prior to
// execution of each block.
//
// Note, this function doesn't make any changes in the state/blockchain and is
// useful to execute and retrieve values.
func (api *BlockChainAPI) SimulateV1(ctx context.Context, opts simOpts, blockNrOrHash *rpc.BlockNumberOrHash) ([]map[string]interface{}, error) {
	if len(opts.BlockStateCalls) == 0 {
		return nil, &invalidParamsError{message: "empty input"}
	} else if len(opts.BlockStateCalls) > maxSimulateBlocks {
		return nil, &clientLimitExceededError{message: "too many blocks"}
	}
	if blockNrOrHash == nil {
		n := rpc.BlockNumberOrHashWithNumber(rpc.LatestBlockNumber)
		blockNrOrHash = &n
	}
	state, base, err := api.b.StateAndHeaderByNumberOrHash(ctx, *blockNrOrHash)
	if state == nil || err != nil {
		return nil, err
	}
	gasCap := api.b.RPCGasCap()
	if gasCap == 0 {
		gasCap = math.MaxUint64
	}
	sim := &simulator{
		b:           api.b,
		state:       state,
		base:        base,
		chainConfig: api.b.ChainConfig(),
		// Each tx and all the series of txes shouldn't consume more gas than cap
		gp:             new(core.GasPool).AddGas(gasCap),
		traceTransfers: opts.TraceTransfers,
		validate:       opts.Validation,
		fullTx:         opts.ReturnFullTransactions,
	}
	return sim.execute(ctx, opts.BlockStateCalls)
}

// DoEstimateGas returns the lowest possible gas limit that allows the transaction to run
// successfully at block `blockNrOrHash`. It returns error if the transaction would revert, or if
// there are unexpected failures. The gas limit is capped by both `args.Gas` (if non-nil &
// non-zero) and `gasCap` (if non-zero).
func DoEstimateGas(ctx context.Context, b Backend, args TransactionArgs, blockNrOrHash rpc.BlockNumberOrHash, overrides *StateOverride, gasCap uint64) (hexutil.Uint64, error) {
	// Retrieve the base state and mutate it with any overrides
	state, header, err := b.StateAndHeaderByNumberOrHash(ctx, blockNrOrHash)
	if state == nil || err != nil {
		return 0, err
	}
	if err := overrides.Apply(state, nil); err != nil {
		return 0, err
	}
	// Construct the gas estimator option from the user input
	opts := &gasestimator.Options{
		Config:     b.ChainConfig(),
		Chain:      NewChainContext(ctx, b),
		Header:     header,
		State:      state,
		ErrorRatio: estimateGasErrorRatio,
	}
	// Set any required transaction default, but make sure the gas cap itself is not messed with
	// if it was not specified in the original argument list.
	if args.Gas == nil {
		args.Gas = new(hexutil.Uint64)
	}
	if err := args.CallDefaults(gasCap, header.BaseFee, b.ChainConfig().ChainID); err != nil {
		return 0, err
	}
	call := args.ToMessage(header.BaseFee, true, true)

	// Run the gas estimation and wrap any revertals into a custom return
	estimate, revert, err := gasestimator.Estimate(ctx, call, opts, gasCap)
	if err != nil {
		if len(revert) > 0 {
			return 0, newRevertError(revert)
		}
		return 0, err
	}
	return hexutil.Uint64(estimate), nil
}

// EstimateGas returns the lowest possible gas limit that allows the transaction to run
// successfully at block `blockNrOrHash`, or the latest block if `blockNrOrHash` is unspecified. It
// returns error if the transaction would revert or if there are unexpected failures. The returned
// value is capped by both `args.Gas` (if non-nil & non-zero) and the backend's RPCGasCap
// configuration (if non-zero).
// Note: Required blob gas is not computed in this method.
func (api *BlockChainAPI) EstimateGas(ctx context.Context, args TransactionArgs, blockNrOrHash *rpc.BlockNumberOrHash, overrides *StateOverride) (hexutil.Uint64, error) {
	bNrOrHash := rpc.BlockNumberOrHashWithNumber(rpc.LatestBlockNumber)
	if blockNrOrHash != nil {
		bNrOrHash = *blockNrOrHash
	}

	header, err := headerByNumberOrHash(ctx, api.b, bNrOrHash)
	if err != nil {
		return 0, err
	}

	if api.b.ChainConfig().IsOptimismPreBedrock(header.Number) {
		if api.b.HistoricalRPCService() != nil {
			var res hexutil.Uint64
			err := api.b.HistoricalRPCService().CallContext(ctx, &res, "eth_estimateGas", args, blockNrOrHash)
			if err != nil {
				return 0, fmt.Errorf("historical backend error: %w", err)
			}
			return res, nil
		} else {
			return 0, rpc.ErrNoHistoricalFallback
		}
	}

	return DoEstimateGas(ctx, api.b, args, bNrOrHash, overrides, api.b.RPCGasCap())
}

// RPCMarshalHeader converts the given header to the RPC output .
func RPCMarshalHeader(head *types.Header) map[string]interface{} {
	result := map[string]interface{}{
		"number":           (*hexutil.Big)(head.Number),
		"hash":             head.Hash(),
		"parentHash":       head.ParentHash,
		"nonce":            head.Nonce,
		"mixHash":          head.MixDigest,
		"sha3Uncles":       head.UncleHash,
		"logsBloom":        head.Bloom,
		"stateRoot":        head.Root,
		"miner":            head.Coinbase,
		"difficulty":       (*hexutil.Big)(head.Difficulty),
		"extraData":        hexutil.Bytes(head.Extra),
		"gasLimit":         hexutil.Uint64(head.GasLimit),
		"gasUsed":          hexutil.Uint64(head.GasUsed),
		"timestamp":        hexutil.Uint64(head.Time),
		"transactionsRoot": head.TxHash,
		"receiptsRoot":     head.ReceiptHash,
	}
	if head.BaseFee != nil {
		result["baseFeePerGas"] = (*hexutil.Big)(head.BaseFee)
	}
	if head.WithdrawalsHash != nil {
		result["withdrawalsRoot"] = head.WithdrawalsHash
	}
	if head.BlobGasUsed != nil {
		result["blobGasUsed"] = hexutil.Uint64(*head.BlobGasUsed)
	}
	if head.ExcessBlobGas != nil {
		result["excessBlobGas"] = hexutil.Uint64(*head.ExcessBlobGas)
	}
	if head.ParentBeaconRoot != nil {
		result["parentBeaconBlockRoot"] = head.ParentBeaconRoot
	}
	if head.RequestsHash != nil {
		result["requestsRoot"] = head.RequestsHash
	}
	return result
}

// RPCMarshalBlock converts the given block to the RPC output which depends on fullTx. If inclTx is true transactions are
// returned. When fullTx is true the returned block contains full transaction details, otherwise it will only contain
// transaction hashes.
func RPCMarshalBlock(ctx context.Context, block *types.Block, inclTx bool, fullTx bool, config *params.ChainConfig, backend Backend) (map[string]interface{}, error) {
	fields := RPCMarshalHeader(block.Header())
	fields["size"] = hexutil.Uint64(block.Size())

	if inclTx {
		formatTx := func(idx int, tx *types.Transaction) interface{} {
			return tx.Hash()
		}
		if fullTx {
			formatTx = func(idx int, tx *types.Transaction) interface{} {
				return newRPCTransactionFromBlockIndex(ctx, block, uint64(idx), config, backend)
			}
		}
		txs := block.Transactions()
		transactions := make([]interface{}, len(txs))
		for i, tx := range txs {
			transactions[i] = formatTx(i, tx)
		}
		fields["transactions"] = transactions
	}
	uncles := block.Uncles()
	uncleHashes := make([]common.Hash, len(uncles))
	for i, uncle := range uncles {
		uncleHashes[i] = uncle.Hash()
	}
	fields["uncles"] = uncleHashes
	if block.Header().WithdrawalsHash != nil {
		fields["withdrawals"] = block.Withdrawals()
	}
<<<<<<< HEAD
	return fields, nil
=======
	if block.Header().RequestsHash != nil {
		fields["requests"] = block.Requests()
	}
	return fields
>>>>>>> 1015a42d
}

// rpcMarshalHeader uses the generalized output filler, then adds the total difficulty field, which requires
// a `BlockchainAPI`.
func (api *BlockChainAPI) rpcMarshalHeader(ctx context.Context, header *types.Header) map[string]interface{} {
	fields := RPCMarshalHeader(header)
	fields["totalDifficulty"] = (*hexutil.Big)(api.b.GetTd(ctx, header.Hash()))
	return fields
}

// rpcMarshalBlock uses the generalized output filler, then adds the total difficulty field, which requires
// a `BlockchainAPI`.
func (api *BlockChainAPI) rpcMarshalBlock(ctx context.Context, b *types.Block, inclTx bool, fullTx bool) (map[string]interface{}, error) {
	fields, err := RPCMarshalBlock(ctx, b, inclTx, fullTx, api.b.ChainConfig(), api.b)
	if err != nil {
		return nil, err
	}
	if inclTx {
		fields["totalDifficulty"] = (*hexutil.Big)(api.b.GetTd(ctx, b.Hash()))
	}
	return fields, nil
}

// RPCTransaction represents a transaction that will serialize to the RPC representation of a transaction
type RPCTransaction struct {
	BlockHash           *common.Hash      `json:"blockHash"`
	BlockNumber         *hexutil.Big      `json:"blockNumber"`
	From                common.Address    `json:"from"`
	Gas                 hexutil.Uint64    `json:"gas"`
	GasPrice            *hexutil.Big      `json:"gasPrice"`
	GasFeeCap           *hexutil.Big      `json:"maxFeePerGas,omitempty"`
	GasTipCap           *hexutil.Big      `json:"maxPriorityFeePerGas,omitempty"`
	MaxFeePerBlobGas    *hexutil.Big      `json:"maxFeePerBlobGas,omitempty"`
	Hash                common.Hash       `json:"hash"`
	Input               hexutil.Bytes     `json:"input"`
	Nonce               hexutil.Uint64    `json:"nonce"`
	To                  *common.Address   `json:"to"`
	TransactionIndex    *hexutil.Uint64   `json:"transactionIndex"`
	Value               *hexutil.Big      `json:"value"`
	Type                hexutil.Uint64    `json:"type"`
	Accesses            *types.AccessList `json:"accessList,omitempty"`
	ChainID             *hexutil.Big      `json:"chainId,omitempty"`
	BlobVersionedHashes []common.Hash     `json:"blobVersionedHashes,omitempty"`
	V                   *hexutil.Big      `json:"v"`
	R                   *hexutil.Big      `json:"r"`
	S                   *hexutil.Big      `json:"s"`
	YParity             *hexutil.Uint64   `json:"yParity,omitempty"`

	// deposit-tx only
	SourceHash *common.Hash `json:"sourceHash,omitempty"`
	Mint       *hexutil.Big `json:"mint,omitempty"`
	IsSystemTx *bool        `json:"isSystemTx,omitempty"`
	// deposit-tx post-Canyon only
	DepositReceiptVersion *hexutil.Uint64 `json:"depositReceiptVersion,omitempty"`
}

// newRPCTransaction returns a transaction that will serialize to the RPC
// representation, with the given location metadata set (if available).
func newRPCTransaction(tx *types.Transaction, blockHash common.Hash, blockNumber uint64, blockTime uint64, index uint64, baseFee *big.Int, config *params.ChainConfig, receipt *types.Receipt) *RPCTransaction {
	signer := types.MakeSigner(config, new(big.Int).SetUint64(blockNumber), blockTime)
	from, _ := types.Sender(signer, tx)
	v, r, s := tx.RawSignatureValues()
	result := &RPCTransaction{
		Type:     hexutil.Uint64(tx.Type()),
		From:     from,
		Gas:      hexutil.Uint64(tx.Gas()),
		GasPrice: (*hexutil.Big)(tx.GasPrice()),
		Hash:     tx.Hash(),
		Input:    hexutil.Bytes(tx.Data()),
		Nonce:    hexutil.Uint64(tx.Nonce()),
		To:       tx.To(),
		Value:    (*hexutil.Big)(tx.Value()),
		V:        (*hexutil.Big)(v),
		R:        (*hexutil.Big)(r),
		S:        (*hexutil.Big)(s),
	}
	if blockHash != (common.Hash{}) {
		result.BlockHash = &blockHash
		result.BlockNumber = (*hexutil.Big)(new(big.Int).SetUint64(blockNumber))
		result.TransactionIndex = (*hexutil.Uint64)(&index)
	}

	switch tx.Type() {
	case types.DepositTxType:
		srcHash := tx.SourceHash()
		isSystemTx := tx.IsSystemTx()
		result.SourceHash = &srcHash
		if isSystemTx {
			// Only include IsSystemTx when true
			result.IsSystemTx = &isSystemTx
		}
		result.Mint = (*hexutil.Big)(tx.Mint())
		if receipt != nil && receipt.DepositNonce != nil {
			result.Nonce = hexutil.Uint64(*receipt.DepositNonce)
			if receipt.DepositReceiptVersion != nil {
				result.DepositReceiptVersion = new(hexutil.Uint64)
				*result.DepositReceiptVersion = hexutil.Uint64(*receipt.DepositReceiptVersion)
			}
		}
	case types.LegacyTxType:
		if v.Sign() == 0 && r.Sign() == 0 && s.Sign() == 0 { // pre-bedrock relayed tx does not have a signature
			result.ChainID = (*hexutil.Big)(new(big.Int).Set(config.ChainID))
			break
		}
		// if a legacy transaction has an EIP-155 chain id, include it explicitly
		if id := tx.ChainId(); id.Sign() != 0 {
			result.ChainID = (*hexutil.Big)(id)
		}

	case types.AccessListTxType:
		al := tx.AccessList()
		yparity := hexutil.Uint64(v.Sign())
		result.Accesses = &al
		result.ChainID = (*hexutil.Big)(tx.ChainId())
		result.YParity = &yparity

	case types.DynamicFeeTxType:
		al := tx.AccessList()
		yparity := hexutil.Uint64(v.Sign())
		result.Accesses = &al
		result.ChainID = (*hexutil.Big)(tx.ChainId())
		result.YParity = &yparity
		result.GasFeeCap = (*hexutil.Big)(tx.GasFeeCap())
		result.GasTipCap = (*hexutil.Big)(tx.GasTipCap())
		// if the transaction has been mined, compute the effective gas price
		if baseFee != nil && blockHash != (common.Hash{}) {
			// price = min(gasTipCap + baseFee, gasFeeCap)
			result.GasPrice = (*hexutil.Big)(effectiveGasPrice(tx, baseFee))
		} else {
			result.GasPrice = (*hexutil.Big)(tx.GasFeeCap())
		}

	case types.BlobTxType:
		al := tx.AccessList()
		yparity := hexutil.Uint64(v.Sign())
		result.Accesses = &al
		result.ChainID = (*hexutil.Big)(tx.ChainId())
		result.YParity = &yparity
		result.GasFeeCap = (*hexutil.Big)(tx.GasFeeCap())
		result.GasTipCap = (*hexutil.Big)(tx.GasTipCap())
		// if the transaction has been mined, compute the effective gas price
		if baseFee != nil && blockHash != (common.Hash{}) {
			result.GasPrice = (*hexutil.Big)(effectiveGasPrice(tx, baseFee))
		} else {
			result.GasPrice = (*hexutil.Big)(tx.GasFeeCap())
		}
		result.MaxFeePerBlobGas = (*hexutil.Big)(tx.BlobGasFeeCap())
		result.BlobVersionedHashes = tx.BlobHashes()
	}
	return result
}

// effectiveGasPrice computes the transaction gas fee, based on the given basefee value.
//
//	price = min(gasTipCap + baseFee, gasFeeCap)
func effectiveGasPrice(tx *types.Transaction, baseFee *big.Int) *big.Int {
	fee := tx.GasTipCap()
	fee = fee.Add(fee, baseFee)
	if tx.GasFeeCapIntCmp(fee) < 0 {
		return tx.GasFeeCap()
	}
	return fee
}

// NewRPCPendingTransaction returns a pending transaction that will serialize to the RPC representation
func NewRPCPendingTransaction(tx *types.Transaction, current *types.Header, config *params.ChainConfig) *RPCTransaction {
	var (
		baseFee     *big.Int
		blockNumber = uint64(0)
		blockTime   = uint64(0)
	)
	if current != nil {
		baseFee = eip1559.CalcBaseFee(config, current, current.Time+1)
		blockNumber = current.Number.Uint64()
		blockTime = current.Time
	}
	return newRPCTransaction(tx, common.Hash{}, blockNumber, blockTime, 0, baseFee, config, nil)
}

// newRPCTransactionFromBlockIndex returns a transaction that will serialize to the RPC representation.
func newRPCTransactionFromBlockIndex(ctx context.Context, b *types.Block, index uint64, config *params.ChainConfig, backend Backend) *RPCTransaction {
	txs := b.Transactions()
	if index >= uint64(len(txs)) {
		return nil
	}
	tx := txs[index]
	rcpt := depositTxReceipt(ctx, b.Hash(), index, backend, tx)
	return newRPCTransaction(tx, b.Hash(), b.NumberU64(), b.Time(), index, b.BaseFee(), config, rcpt)
}

func depositTxReceipt(ctx context.Context, blockHash common.Hash, index uint64, backend Backend, tx *types.Transaction) *types.Receipt {
	if tx.Type() != types.DepositTxType {
		return nil
	}
	receipts, err := backend.GetReceipts(ctx, blockHash)
	if err != nil {
		return nil
	}
	if index >= uint64(len(receipts)) {
		return nil
	}
	return receipts[index]
}

// newRPCRawTransactionFromBlockIndex returns the bytes of a transaction given a block and a transaction index.
func newRPCRawTransactionFromBlockIndex(b *types.Block, index uint64) hexutil.Bytes {
	txs := b.Transactions()
	if index >= uint64(len(txs)) {
		return nil
	}
	blob, _ := txs[index].MarshalBinary()
	return blob
}

// accessListResult returns an optional accesslist
// It's the result of the `debug_createAccessList` RPC call.
// It contains an error if the transaction itself failed.
type accessListResult struct {
	Accesslist *types.AccessList `json:"accessList"`
	Error      string            `json:"error,omitempty"`
	GasUsed    hexutil.Uint64    `json:"gasUsed"`
}

// CreateAccessList creates an EIP-2930 type AccessList for the given transaction.
// Reexec and BlockNrOrHash can be specified to create the accessList on top of a certain state.
func (api *BlockChainAPI) CreateAccessList(ctx context.Context, args TransactionArgs, blockNrOrHash *rpc.BlockNumberOrHash) (*accessListResult, error) {
	bNrOrHash := rpc.BlockNumberOrHashWithNumber(rpc.LatestBlockNumber)
	if blockNrOrHash != nil {
		bNrOrHash = *blockNrOrHash
	}

	header, err := headerByNumberOrHash(ctx, api.b, bNrOrHash)
	if err == nil && header != nil && api.b.ChainConfig().IsOptimismPreBedrock(header.Number) {
		if api.b.HistoricalRPCService() != nil {
			var res accessListResult
			err := api.b.HistoricalRPCService().CallContext(ctx, &res, "eth_createAccessList", args, blockNrOrHash)
			if err != nil {
				return nil, fmt.Errorf("historical backend error: %w", err)
			}
			return &res, nil
		} else {
			return nil, rpc.ErrNoHistoricalFallback
		}
	}

	acl, gasUsed, vmerr, err := AccessList(ctx, api.b, bNrOrHash, args)
	if err != nil {
		return nil, err
	}
	result := &accessListResult{Accesslist: &acl, GasUsed: hexutil.Uint64(gasUsed)}
	if vmerr != nil {
		result.Error = vmerr.Error()
	}
	return result, nil
}

// AccessList creates an access list for the given transaction.
// If the accesslist creation fails an error is returned.
// If the transaction itself fails, an vmErr is returned.
func AccessList(ctx context.Context, b Backend, blockNrOrHash rpc.BlockNumberOrHash, args TransactionArgs) (acl types.AccessList, gasUsed uint64, vmErr error, err error) {
	// Retrieve the execution context
	db, header, err := b.StateAndHeaderByNumberOrHash(ctx, blockNrOrHash)
	if db == nil || err != nil {
		return nil, 0, nil, err
	}

	// Ensure any missing fields are filled, extract the recipient and input data
	if err := args.setDefaults(ctx, b, true); err != nil {
		return nil, 0, nil, err
	}
	var to common.Address
	if args.To != nil {
		to = *args.To
	} else {
		to = crypto.CreateAddress(args.from(), uint64(*args.Nonce))
	}
	isPostMerge := header.Difficulty.Sign() == 0
	// Retrieve the precompiles since they don't need to be added to the access list
	precompiles := vm.ActivePrecompiles(b.ChainConfig().Rules(header.Number, isPostMerge, header.Time))

	// Create an initial tracer
	prevTracer := logger.NewAccessListTracer(nil, args.from(), to, precompiles)
	if args.AccessList != nil {
		prevTracer = logger.NewAccessListTracer(*args.AccessList, args.from(), to, precompiles)
	}
	for {
		if err := ctx.Err(); err != nil {
			return nil, 0, nil, err
		}
		// Retrieve the current access list to expand
		accessList := prevTracer.AccessList()
		log.Trace("Creating access list", "input", accessList)

		// Copy the original db so we don't modify it
		statedb := db.Copy()
		// Set the accesslist to the last al
		args.AccessList = &accessList
		msg := args.ToMessage(header.BaseFee, true, true)

		// Apply the transaction with the access list tracer
		tracer := logger.NewAccessListTracer(accessList, args.from(), to, precompiles)
		config := vm.Config{Tracer: tracer.Hooks(), NoBaseFee: true}
		vmenv := b.GetEVM(ctx, msg, statedb, header, &config, nil)
		// Lower the basefee to 0 to avoid breaking EVM
		// invariants (basefee < feecap).
		if msg.GasPrice.Sign() == 0 {
			vmenv.Context.BaseFee = new(big.Int)
		}
		if msg.BlobGasFeeCap != nil && msg.BlobGasFeeCap.BitLen() == 0 {
			vmenv.Context.BlobBaseFee = new(big.Int)
		}
		res, err := core.ApplyMessage(vmenv, msg, new(core.GasPool).AddGas(msg.GasLimit))
		if err != nil {
			return nil, 0, nil, fmt.Errorf("failed to apply transaction: %v err: %v", args.ToTransaction(types.LegacyTxType).Hash(), err)
		}
		if tracer.Equal(prevTracer) {
			return accessList, res.UsedGas, res.Err, nil
		}
		prevTracer = tracer
	}
}

// TransactionAPI exposes methods for reading and creating transaction data.
type TransactionAPI struct {
	b         Backend
	nonceLock *AddrLocker
	signer    types.Signer
}

// NewTransactionAPI creates a new RPC service with methods for interacting with transactions.
func NewTransactionAPI(b Backend, nonceLock *AddrLocker) *TransactionAPI {
	// The signer used by the API should always be the 'latest' known one because we expect
	// signers to be backwards-compatible with old transactions.
	signer := types.LatestSigner(b.ChainConfig())
	return &TransactionAPI{b, nonceLock, signer}
}

// GetBlockTransactionCountByNumber returns the number of transactions in the block with the given block number.
func (api *TransactionAPI) GetBlockTransactionCountByNumber(ctx context.Context, blockNr rpc.BlockNumber) *hexutil.Uint {
	if block, _ := api.b.BlockByNumber(ctx, blockNr); block != nil {
		n := hexutil.Uint(len(block.Transactions()))
		return &n
	}
	return nil
}

// GetBlockTransactionCountByHash returns the number of transactions in the block with the given hash.
func (api *TransactionAPI) GetBlockTransactionCountByHash(ctx context.Context, blockHash common.Hash) *hexutil.Uint {
	if block, _ := api.b.BlockByHash(ctx, blockHash); block != nil {
		n := hexutil.Uint(len(block.Transactions()))
		return &n
	}
	return nil
}

// GetTransactionByBlockNumberAndIndex returns the transaction for the given block number and index.
func (api *TransactionAPI) GetTransactionByBlockNumberAndIndex(ctx context.Context, blockNr rpc.BlockNumber, index hexutil.Uint) *RPCTransaction {
	if block, _ := api.b.BlockByNumber(ctx, blockNr); block != nil {
		return newRPCTransactionFromBlockIndex(ctx, block, uint64(index), api.b.ChainConfig(), api.b)
	}
	return nil
}

// GetTransactionByBlockHashAndIndex returns the transaction for the given block hash and index.
func (api *TransactionAPI) GetTransactionByBlockHashAndIndex(ctx context.Context, blockHash common.Hash, index hexutil.Uint) *RPCTransaction {
	if block, _ := api.b.BlockByHash(ctx, blockHash); block != nil {
		return newRPCTransactionFromBlockIndex(ctx, block, uint64(index), api.b.ChainConfig(), api.b)
	}
	return nil
}

// GetRawTransactionByBlockNumberAndIndex returns the bytes of the transaction for the given block number and index.
func (api *TransactionAPI) GetRawTransactionByBlockNumberAndIndex(ctx context.Context, blockNr rpc.BlockNumber, index hexutil.Uint) hexutil.Bytes {
	if block, _ := api.b.BlockByNumber(ctx, blockNr); block != nil {
		return newRPCRawTransactionFromBlockIndex(block, uint64(index))
	}
	return nil
}

// GetRawTransactionByBlockHashAndIndex returns the bytes of the transaction for the given block hash and index.
func (api *TransactionAPI) GetRawTransactionByBlockHashAndIndex(ctx context.Context, blockHash common.Hash, index hexutil.Uint) hexutil.Bytes {
	if block, _ := api.b.BlockByHash(ctx, blockHash); block != nil {
		return newRPCRawTransactionFromBlockIndex(block, uint64(index))
	}
	return nil
}

// GetTransactionCount returns the number of transactions the given address has sent for the given block number
func (api *TransactionAPI) GetTransactionCount(ctx context.Context, address common.Address, blockNrOrHash rpc.BlockNumberOrHash) (*hexutil.Uint64, error) {
	// Ask transaction pool for the nonce which includes pending transactions
	if blockNr, ok := blockNrOrHash.Number(); ok && blockNr == rpc.PendingBlockNumber {
		nonce, err := api.b.GetPoolNonce(ctx, address)
		if err != nil {
			return nil, err
		}
		return (*hexutil.Uint64)(&nonce), nil
	}
	// Resolve block number and use its state to ask for the nonce
	header, err := headerByNumberOrHash(ctx, api.b, blockNrOrHash)
	if err != nil {
		return nil, err
	}

	if api.b.ChainConfig().IsOptimismPreBedrock(header.Number) {
		if api.b.HistoricalRPCService() != nil {
			var res hexutil.Uint64
			err := api.b.HistoricalRPCService().CallContext(ctx, &res, "eth_getTransactionCount", address, blockNrOrHash)
			if err != nil {
				return nil, fmt.Errorf("historical backend error: %w", err)
			}
			return &res, nil
		} else {
			return nil, rpc.ErrNoHistoricalFallback
		}
	}

	state, _, err := api.b.StateAndHeaderByNumberOrHash(ctx, blockNrOrHash)
	if state == nil || err != nil {
		return nil, err
	}

	nonce := state.GetNonce(address)
	return (*hexutil.Uint64)(&nonce), state.Error()
}

// GetTransactionByHash returns the transaction for the given hash
func (api *TransactionAPI) GetTransactionByHash(ctx context.Context, hash common.Hash) (*RPCTransaction, error) {
	// Try to return an already finalized transaction
	found, tx, blockHash, blockNumber, index, err := api.b.GetTransaction(ctx, hash)
	if !found {
		// No finalized transaction, try to retrieve it from the pool
		if tx := api.b.GetPoolTransaction(hash); tx != nil {
			return NewRPCPendingTransaction(tx, api.b.CurrentHeader(), api.b.ChainConfig()), nil
		}
		if err == nil {
			return nil, nil
		}
		return nil, NewTxIndexingError()
	}
	header, err := api.b.HeaderByHash(ctx, blockHash)
	if err != nil {
		return nil, err
	}
	rcpt := depositTxReceipt(ctx, blockHash, index, api.b, tx)
	return newRPCTransaction(tx, blockHash, blockNumber, header.Time, index, header.BaseFee, api.b.ChainConfig(), rcpt), nil
}

// GetRawTransactionByHash returns the bytes of the transaction for the given hash.
func (api *TransactionAPI) GetRawTransactionByHash(ctx context.Context, hash common.Hash) (hexutil.Bytes, error) {
	// Retrieve a finalized transaction, or a pooled otherwise
	found, tx, _, _, _, err := api.b.GetTransaction(ctx, hash)
	if !found {
		if tx = api.b.GetPoolTransaction(hash); tx != nil {
			return tx.MarshalBinary()
		}
		if err == nil {
			return nil, nil
		}
		return nil, NewTxIndexingError()
	}
	return tx.MarshalBinary()
}

// GetTransactionReceipt returns the transaction receipt for the given transaction hash.
func (api *TransactionAPI) GetTransactionReceipt(ctx context.Context, hash common.Hash) (map[string]interface{}, error) {
	found, tx, blockHash, blockNumber, index, err := api.b.GetTransaction(ctx, hash)
	if err != nil {
		return nil, NewTxIndexingError() // transaction is not fully indexed
	}
	if !found {
		return nil, nil // transaction is not existent or reachable
	}
	header, err := api.b.HeaderByHash(ctx, blockHash)
	if err != nil {
		return nil, err
	}
	receipts, err := api.b.GetReceipts(ctx, blockHash)
	if err != nil {
		return nil, err
	}
	if uint64(len(receipts)) <= index {
		return nil, nil
	}
	receipt := receipts[index]

	// Derive the sender.
	signer := types.MakeSigner(api.b.ChainConfig(), header.Number, header.Time)
	return marshalReceipt(receipt, blockHash, blockNumber, signer, tx, int(index), api.b.ChainConfig()), nil
}

// marshalReceipt marshals a transaction receipt into a JSON object.
func marshalReceipt(receipt *types.Receipt, blockHash common.Hash, blockNumber uint64, signer types.Signer, tx *types.Transaction, txIndex int, chainConfig *params.ChainConfig) map[string]interface{} {
	from, _ := types.Sender(signer, tx)

	fields := map[string]interface{}{
		"blockHash":         blockHash,
		"blockNumber":       hexutil.Uint64(blockNumber),
		"transactionHash":   tx.Hash(),
		"transactionIndex":  hexutil.Uint64(txIndex),
		"from":              from,
		"to":                tx.To(),
		"gasUsed":           hexutil.Uint64(receipt.GasUsed),
		"cumulativeGasUsed": hexutil.Uint64(receipt.CumulativeGasUsed),
		"contractAddress":   nil,
		"logs":              receipt.Logs,
		"logsBloom":         receipt.Bloom,
		"type":              hexutil.Uint(tx.Type()),
		"effectiveGasPrice": (*hexutil.Big)(receipt.EffectiveGasPrice),
	}

	if chainConfig.Optimism != nil && !tx.IsDepositTx() {
		fields["l1GasPrice"] = (*hexutil.Big)(receipt.L1GasPrice)
		fields["l1GasUsed"] = (*hexutil.Big)(receipt.L1GasUsed)
		fields["l1Fee"] = (*hexutil.Big)(receipt.L1Fee)
		// Fields removed with Ecotone
		if receipt.FeeScalar != nil {
			fields["l1FeeScalar"] = receipt.FeeScalar.String()
		}
		// Fields added in Ecotone
		if receipt.L1BlobBaseFee != nil {
			fields["l1BlobBaseFee"] = (*hexutil.Big)(receipt.L1BlobBaseFee)
		}
		if receipt.L1BaseFeeScalar != nil {
			fields["l1BaseFeeScalar"] = hexutil.Uint64(*receipt.L1BaseFeeScalar)
		}
		if receipt.L1BlobBaseFeeScalar != nil {
			fields["l1BlobBaseFeeScalar"] = hexutil.Uint64(*receipt.L1BlobBaseFeeScalar)
		}
	}
	if chainConfig.Optimism != nil && tx.IsDepositTx() && receipt.DepositNonce != nil {
		fields["depositNonce"] = hexutil.Uint64(*receipt.DepositNonce)
		if receipt.DepositReceiptVersion != nil {
			fields["depositReceiptVersion"] = hexutil.Uint64(*receipt.DepositReceiptVersion)
		}
	}

	// Assign receipt status or post state.
	if len(receipt.PostState) > 0 {
		fields["root"] = hexutil.Bytes(receipt.PostState)
	} else {
		fields["status"] = hexutil.Uint(receipt.Status)
	}
	if receipt.Logs == nil {
		fields["logs"] = []*types.Log{}
	}

	if tx.Type() == types.BlobTxType {
		fields["blobGasUsed"] = hexutil.Uint64(receipt.BlobGasUsed)
		fields["blobGasPrice"] = (*hexutil.Big)(receipt.BlobGasPrice)
	}

	// If the ContractAddress is 20 0x0 bytes, assume it is not a contract creation
	if receipt.ContractAddress != (common.Address{}) {
		fields["contractAddress"] = receipt.ContractAddress
	}
	return fields
}

// sign is a helper function that signs a transaction with the private key of the given address.
func (api *TransactionAPI) sign(addr common.Address, tx *types.Transaction) (*types.Transaction, error) {
	// Look up the wallet containing the requested signer
	account := accounts.Account{Address: addr}

	wallet, err := api.b.AccountManager().Find(account)
	if err != nil {
		return nil, err
	}
	// Request the wallet to sign the transaction
	return wallet.SignTx(account, tx, api.b.ChainConfig().ChainID)
}

// SubmitTransaction is a helper function that submits tx to txPool and logs a message.
func SubmitTransaction(ctx context.Context, b Backend, tx *types.Transaction) (common.Hash, error) {
	// If the transaction fee cap is already specified, ensure the
	// fee of the given transaction is _reasonable_.
	if err := checkTxFee(tx.GasPrice(), tx.Gas(), b.RPCTxFeeCap()); err != nil {
		return common.Hash{}, err
	}
	if !b.UnprotectedAllowed() && !tx.Protected() {
		// Ensure only eip155 signed transactions are submitted if EIP155Required is set.
		return common.Hash{}, errors.New("only replay-protected (EIP-155) transactions allowed over RPC")
	}
	if err := b.SendTx(ctx, tx); err != nil {
		return common.Hash{}, err
	}
	// Print a log with full tx details for manual investigations and interventions
	head := b.CurrentBlock()
	signer := types.MakeSigner(b.ChainConfig(), head.Number, head.Time)
	from, err := types.Sender(signer, tx)
	if err != nil {
		return common.Hash{}, err
	}

	if tx.To() == nil {
		addr := crypto.CreateAddress(from, tx.Nonce())
		log.Info("Submitted contract creation", "hash", tx.Hash().Hex(), "from", from, "nonce", tx.Nonce(), "contract", addr.Hex(), "value", tx.Value())
	} else {
		log.Info("Submitted transaction", "hash", tx.Hash().Hex(), "from", from, "nonce", tx.Nonce(), "recipient", tx.To(), "value", tx.Value())
	}
	return tx.Hash(), nil
}

// SendTransaction creates a transaction for the given argument, sign it and submit it to the
// transaction pool.
func (api *TransactionAPI) SendTransaction(ctx context.Context, args TransactionArgs) (common.Hash, error) {
	// Look up the wallet containing the requested signer
	account := accounts.Account{Address: args.from()}

	wallet, err := api.b.AccountManager().Find(account)
	if err != nil {
		return common.Hash{}, err
	}

	if args.Nonce == nil {
		// Hold the mutex around signing to prevent concurrent assignment of
		// the same nonce to multiple accounts.
		api.nonceLock.LockAddr(args.from())
		defer api.nonceLock.UnlockAddr(args.from())
	}
	if args.IsEIP4844() {
		return common.Hash{}, errBlobTxNotSupported
	}

	// Set some sanity defaults and terminate on failure
	if err := args.setDefaults(ctx, api.b, false); err != nil {
		return common.Hash{}, err
	}
	// Assemble the transaction and sign with the wallet
	tx := args.ToTransaction(types.LegacyTxType)

	signed, err := wallet.SignTx(account, tx, api.b.ChainConfig().ChainID)
	if err != nil {
		return common.Hash{}, err
	}
	return SubmitTransaction(ctx, api.b, signed)
}

// FillTransaction fills the defaults (nonce, gas, gasPrice or 1559 fields)
// on a given unsigned transaction, and returns it to the caller for further
// processing (signing + broadcast).
func (api *TransactionAPI) FillTransaction(ctx context.Context, args TransactionArgs) (*SignTransactionResult, error) {
	args.blobSidecarAllowed = true

	// Set some sanity defaults and terminate on failure
	if err := args.setDefaults(ctx, api.b, false); err != nil {
		return nil, err
	}
	// Assemble the transaction and obtain rlp
	tx := args.ToTransaction(types.LegacyTxType)
	data, err := tx.MarshalBinary()
	if err != nil {
		return nil, err
	}
	return &SignTransactionResult{data, tx}, nil
}

// SendRawTransaction will add the signed transaction to the transaction pool.
// The sender is responsible for signing the transaction and using the correct nonce.
func (api *TransactionAPI) SendRawTransaction(ctx context.Context, input hexutil.Bytes) (common.Hash, error) {
	tx := new(types.Transaction)
	if err := tx.UnmarshalBinary(input); err != nil {
		return common.Hash{}, err
	}
	return SubmitTransaction(ctx, api.b, tx)
}

// Sign calculates an ECDSA signature for:
// keccak256("\x19Ethereum Signed Message:\n" + len(message) + message).
//
// Note, the produced signature conforms to the secp256k1 curve R, S and V values,
// where the V value will be 27 or 28 for legacy reasons.
//
// The account associated with addr must be unlocked.
//
// https://github.com/ethereum/wiki/wiki/JSON-RPC#eth_sign
func (api *TransactionAPI) Sign(addr common.Address, data hexutil.Bytes) (hexutil.Bytes, error) {
	// Look up the wallet containing the requested signer
	account := accounts.Account{Address: addr}

	wallet, err := api.b.AccountManager().Find(account)
	if err != nil {
		return nil, err
	}
	// Sign the requested hash with the wallet
	signature, err := wallet.SignText(account, data)
	if err == nil {
		signature[64] += 27 // Transform V from 0/1 to 27/28 according to the yellow paper
	}
	return signature, err
}

// SignTransactionResult represents a RLP encoded signed transaction.
type SignTransactionResult struct {
	Raw hexutil.Bytes      `json:"raw"`
	Tx  *types.Transaction `json:"tx"`
}

// SignTransaction will sign the given transaction with the from account.
// The node needs to have the private key of the account corresponding with
// the given from address and it needs to be unlocked.
func (api *TransactionAPI) SignTransaction(ctx context.Context, args TransactionArgs) (*SignTransactionResult, error) {
	args.blobSidecarAllowed = true

	if args.Gas == nil {
		return nil, errors.New("gas not specified")
	}
	if args.GasPrice == nil && (args.MaxPriorityFeePerGas == nil || args.MaxFeePerGas == nil) {
		return nil, errors.New("missing gasPrice or maxFeePerGas/maxPriorityFeePerGas")
	}
	if args.IsEIP4844() {
		return nil, errBlobTxNotSupported
	}
	if args.Nonce == nil {
		return nil, errors.New("nonce not specified")
	}
	if err := args.setDefaults(ctx, api.b, false); err != nil {
		return nil, err
	}
	// Before actually sign the transaction, ensure the transaction fee is reasonable.
	tx := args.ToTransaction(types.LegacyTxType)
	if err := checkTxFee(tx.GasPrice(), tx.Gas(), api.b.RPCTxFeeCap()); err != nil {
		return nil, err
	}
	signed, err := api.sign(args.from(), tx)
	if err != nil {
		return nil, err
	}
	// If the transaction-to-sign was a blob transaction, then the signed one
	// no longer retains the blobs, only the blob hashes. In this step, we need
	// to put back the blob(s).
	if args.IsEIP4844() {
		signed = signed.WithBlobTxSidecar(&types.BlobTxSidecar{
			Blobs:       args.Blobs,
			Commitments: args.Commitments,
			Proofs:      args.Proofs,
		})
	}
	data, err := signed.MarshalBinary()
	if err != nil {
		return nil, err
	}
	return &SignTransactionResult{data, signed}, nil
}

// PendingTransactions returns the transactions that are in the transaction pool
// and have a from address that is one of the accounts this node manages.
func (api *TransactionAPI) PendingTransactions() ([]*RPCTransaction, error) {
	pending, err := api.b.GetPoolTransactions()
	if err != nil {
		return nil, err
	}
	accounts := make(map[common.Address]struct{})
	for _, wallet := range api.b.AccountManager().Wallets() {
		for _, account := range wallet.Accounts() {
			accounts[account.Address] = struct{}{}
		}
	}
	curHeader := api.b.CurrentHeader()
	transactions := make([]*RPCTransaction, 0, len(pending))
	for _, tx := range pending {
		from, _ := types.Sender(api.signer, tx)
		if _, exists := accounts[from]; exists {
			transactions = append(transactions, NewRPCPendingTransaction(tx, curHeader, api.b.ChainConfig()))
		}
	}
	return transactions, nil
}

// Resend accepts an existing transaction and a new gas price and limit. It will remove
// the given transaction from the pool and reinsert it with the new gas price and limit.
func (api *TransactionAPI) Resend(ctx context.Context, sendArgs TransactionArgs, gasPrice *hexutil.Big, gasLimit *hexutil.Uint64) (common.Hash, error) {
	if sendArgs.Nonce == nil {
		return common.Hash{}, errors.New("missing transaction nonce in transaction spec")
	}
	if err := sendArgs.setDefaults(ctx, api.b, false); err != nil {
		return common.Hash{}, err
	}
	matchTx := sendArgs.ToTransaction(types.LegacyTxType)

	// Before replacing the old transaction, ensure the _new_ transaction fee is reasonable.
	var price = matchTx.GasPrice()
	if gasPrice != nil {
		price = gasPrice.ToInt()
	}
	var gas = matchTx.Gas()
	if gasLimit != nil {
		gas = uint64(*gasLimit)
	}
	if err := checkTxFee(price, gas, api.b.RPCTxFeeCap()); err != nil {
		return common.Hash{}, err
	}
	// Iterate the pending list for replacement
	pending, err := api.b.GetPoolTransactions()
	if err != nil {
		return common.Hash{}, err
	}
	for _, p := range pending {
		wantSigHash := api.signer.Hash(matchTx)
		pFrom, err := types.Sender(api.signer, p)
		if err == nil && pFrom == sendArgs.from() && api.signer.Hash(p) == wantSigHash {
			// Match. Re-sign and send the transaction.
			if gasPrice != nil && (*big.Int)(gasPrice).Sign() != 0 {
				sendArgs.GasPrice = gasPrice
			}
			if gasLimit != nil && *gasLimit != 0 {
				sendArgs.Gas = gasLimit
			}
			signedTx, err := api.sign(sendArgs.from(), sendArgs.ToTransaction(types.LegacyTxType))
			if err != nil {
				return common.Hash{}, err
			}
			if err = api.b.SendTx(ctx, signedTx); err != nil {
				return common.Hash{}, err
			}
			return signedTx.Hash(), nil
		}
	}
	return common.Hash{}, fmt.Errorf("transaction %#x not found", matchTx.Hash())
}

// DebugAPI is the collection of Ethereum APIs exposed over the debugging
// namespace.
type DebugAPI struct {
	b Backend
}

// NewDebugAPI creates a new instance of DebugAPI.
func NewDebugAPI(b Backend) *DebugAPI {
	return &DebugAPI{b: b}
}

// GetRawHeader retrieves the RLP encoding for a single header.
func (api *DebugAPI) GetRawHeader(ctx context.Context, blockNrOrHash rpc.BlockNumberOrHash) (hexutil.Bytes, error) {
	var hash common.Hash
	if h, ok := blockNrOrHash.Hash(); ok {
		hash = h
	} else {
		block, err := api.b.BlockByNumberOrHash(ctx, blockNrOrHash)
		if err != nil {
			return nil, err
		}
		hash = block.Hash()
	}
	header, _ := api.b.HeaderByHash(ctx, hash)
	if header == nil {
		return nil, fmt.Errorf("header #%d not found", hash)
	}
	return rlp.EncodeToBytes(header)
}

// GetRawBlock retrieves the RLP encoded for a single block.
func (api *DebugAPI) GetRawBlock(ctx context.Context, blockNrOrHash rpc.BlockNumberOrHash) (hexutil.Bytes, error) {
	var hash common.Hash
	if h, ok := blockNrOrHash.Hash(); ok {
		hash = h
	} else {
		block, err := api.b.BlockByNumberOrHash(ctx, blockNrOrHash)
		if err != nil {
			return nil, err
		}
		hash = block.Hash()
	}
	block, _ := api.b.BlockByHash(ctx, hash)
	if block == nil {
		return nil, fmt.Errorf("block #%d not found", hash)
	}
	return rlp.EncodeToBytes(block)
}

// GetRawReceipts retrieves the binary-encoded receipts of a single block.
func (api *DebugAPI) GetRawReceipts(ctx context.Context, blockNrOrHash rpc.BlockNumberOrHash) ([]hexutil.Bytes, error) {
	var hash common.Hash
	if h, ok := blockNrOrHash.Hash(); ok {
		hash = h
	} else {
		block, err := api.b.BlockByNumberOrHash(ctx, blockNrOrHash)
		if err != nil {
			return nil, err
		}
		hash = block.Hash()
	}
	receipts, err := api.b.GetReceipts(ctx, hash)
	if err != nil {
		return nil, err
	}
	result := make([]hexutil.Bytes, len(receipts))
	for i, receipt := range receipts {
		b, err := receipt.MarshalBinary()
		if err != nil {
			return nil, err
		}
		result[i] = b
	}
	return result, nil
}

// GetRawTransaction returns the bytes of the transaction for the given hash.
func (api *DebugAPI) GetRawTransaction(ctx context.Context, hash common.Hash) (hexutil.Bytes, error) {
	// Retrieve a finalized transaction, or a pooled otherwise
	found, tx, _, _, _, err := api.b.GetTransaction(ctx, hash)
	if !found {
		if tx = api.b.GetPoolTransaction(hash); tx != nil {
			return tx.MarshalBinary()
		}
		if err == nil {
			return nil, nil
		}
		return nil, NewTxIndexingError()
	}
	return tx.MarshalBinary()
}

// PrintBlock retrieves a block and returns its pretty printed form.
func (api *DebugAPI) PrintBlock(ctx context.Context, number uint64) (string, error) {
	block, _ := api.b.BlockByNumber(ctx, rpc.BlockNumber(number))
	if block == nil {
		return "", fmt.Errorf("block #%d not found", number)
	}
	return spew.Sdump(block), nil
}

// ChaindbProperty returns leveldb properties of the key-value database.
func (api *DebugAPI) ChaindbProperty() (string, error) {
	return api.b.ChainDb().Stat()
}

// ChaindbCompact flattens the entire key-value database into a single level,
// removing all unused slots and merging all keys.
func (api *DebugAPI) ChaindbCompact() error {
	cstart := time.Now()
	for b := 0; b <= 255; b++ {
		var (
			start = []byte{byte(b)}
			end   = []byte{byte(b + 1)}
		)
		if b == 255 {
			end = nil
		}
		log.Info("Compacting database", "range", fmt.Sprintf("%#X-%#X", start, end), "elapsed", common.PrettyDuration(time.Since(cstart)))
		if err := api.b.ChainDb().Compact(start, end); err != nil {
			log.Error("Database compaction failed", "err", err)
			return err
		}
	}
	return nil
}

// SetHead rewinds the head of the blockchain to a previous block.
func (api *DebugAPI) SetHead(number hexutil.Uint64) {
	api.b.SetHead(uint64(number))
}

func (api *DebugAPI) ChainConfig() *params.ChainConfig {
	return api.b.ChainConfig()
}

// NetAPI offers network related RPC methods
type NetAPI struct {
	net            *p2p.Server
	networkVersion uint64
}

// NewNetAPI creates a new net API instance.
func NewNetAPI(net *p2p.Server, networkVersion uint64) *NetAPI {
	return &NetAPI{net, networkVersion}
}

// Listening returns an indication if the node is listening for network connections.
func (api *NetAPI) Listening() bool {
	return true // always listening
}

// PeerCount returns the number of connected peers
func (api *NetAPI) PeerCount() hexutil.Uint {
	return hexutil.Uint(api.net.PeerCount())
}

// Version returns the current ethereum protocol version.
func (api *NetAPI) Version() string {
	return fmt.Sprintf("%d", api.networkVersion)
}

// checkTxFee is an internal function used to check whether the fee of
// the given transaction is _reasonable_(under the cap).
func checkTxFee(gasPrice *big.Int, gas uint64, cap float64) error {
	// Short circuit if there is no cap for transaction fee at all.
	if cap == 0 {
		return nil
	}
	feeEth := new(big.Float).Quo(new(big.Float).SetInt(new(big.Int).Mul(gasPrice, new(big.Int).SetUint64(gas))), new(big.Float).SetInt(big.NewInt(params.Ether)))
	feeFloat, _ := feeEth.Float64()
	if feeFloat > cap {
		return fmt.Errorf("tx fee (%.2f ether) exceeds the configured cap (%.2f ether)", feeFloat, cap)
	}
	return nil
}

// CheckTxFee exports a helper function used to check whether the fee is reasonable
func CheckTxFee(gasPrice *big.Int, gas uint64, cap float64) error {
	return checkTxFee(gasPrice, gas, cap)
}<|MERGE_RESOLUTION|>--- conflicted
+++ resolved
@@ -1245,7 +1245,7 @@
 }
 
 func doCall(ctx context.Context, b Backend, args TransactionArgs, state *state.StateDB, header *types.Header, overrides *StateOverride, blockOverrides *BlockOverrides, timeout time.Duration, globalGasCap uint64) (*core.ExecutionResult, error) {
-	blockCtx := core.NewEVMBlockContext(header, NewChainContext(ctx, b), nil)
+	blockCtx := core.NewEVMBlockContext(header, NewChainContext(ctx, b), nil, b.ChainConfig(), state)
 	if blockOverrides != nil {
 		blockOverrides.Apply(&blockCtx)
 	}
@@ -1277,15 +1277,7 @@
 
 func applyMessage(ctx context.Context, b Backend, args TransactionArgs, state *state.StateDB, header *types.Header, timeout time.Duration, gp *core.GasPool, blockContext *vm.BlockContext, vmConfig *vm.Config, precompiles vm.PrecompiledContracts, skipChecks bool) (*core.ExecutionResult, error) {
 	// Get a new instance of the EVM.
-<<<<<<< HEAD
-	blockCtx := core.NewEVMBlockContext(header, NewChainContext(ctx, b), nil, b.ChainConfig(), state)
-	if blockOverrides != nil {
-		blockOverrides.Apply(&blockCtx)
-	}
-	if err := args.CallDefaults(globalGasCap, blockCtx.BaseFee, b.ChainConfig().ChainID); err != nil {
-=======
 	if err := args.CallDefaults(gp.Gas(), blockContext.BaseFee, b.ChainConfig().ChainID); err != nil {
->>>>>>> 1015a42d
 		return nil, err
 	}
 	msg := args.ToMessage(header.BaseFee, skipChecks, skipChecks)
@@ -1567,14 +1559,10 @@
 	if block.Header().WithdrawalsHash != nil {
 		fields["withdrawals"] = block.Withdrawals()
 	}
-<<<<<<< HEAD
-	return fields, nil
-=======
 	if block.Header().RequestsHash != nil {
 		fields["requests"] = block.Requests()
 	}
-	return fields
->>>>>>> 1015a42d
+	return fields, nil
 }
 
 // rpcMarshalHeader uses the generalized output filler, then adds the total difficulty field, which requires
