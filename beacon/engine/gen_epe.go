// Code generated by github.com/fjl/gencodec. DO NOT EDIT.

package engine

import (
	"encoding/json"
	"errors"
	"math/big"

	"github.com/ethereum/go-ethereum/common"
	"github.com/ethereum/go-ethereum/common/hexutil"
)

var _ = (*executionPayloadEnvelopeMarshaling)(nil)

// MarshalJSON marshals as JSON.
func (e ExecutionPayloadEnvelope) MarshalJSON() ([]byte, error) {
	type ExecutionPayloadEnvelope struct {
<<<<<<< HEAD
		ExecutionPayload      *ExecutableData `json:"executionPayload"  gencodec:"required"`
		BlockValue            *hexutil.Big    `json:"blockValue"  gencodec:"required"`
		BlobsBundle           *BlobsBundleV1  `json:"blobsBundle"`
		Override              bool            `json:"shouldOverrideBuilder"`
		ParentBeaconBlockRoot *common.Hash    `json:"parentBeaconBlockRoot,omitempty"`
=======
		ExecutionPayload *ExecutableData `json:"executionPayload"  gencodec:"required"`
		BlockValue       *hexutil.Big    `json:"blockValue"  gencodec:"required"`
		BlobsBundle      *BlobsBundleV1  `json:"blobsBundle"`
		Override         bool            `json:"shouldOverrideBuilder"`
		Witness          *hexutil.Bytes  `json:"witness"`
>>>>>>> 1015a42d
	}
	var enc ExecutionPayloadEnvelope
	enc.ExecutionPayload = e.ExecutionPayload
	enc.BlockValue = (*hexutil.Big)(e.BlockValue)
	enc.BlobsBundle = e.BlobsBundle
	enc.Override = e.Override
<<<<<<< HEAD
	enc.ParentBeaconBlockRoot = e.ParentBeaconBlockRoot
=======
	enc.Witness = e.Witness
>>>>>>> 1015a42d
	return json.Marshal(&enc)
}

// UnmarshalJSON unmarshals from JSON.
func (e *ExecutionPayloadEnvelope) UnmarshalJSON(input []byte) error {
	type ExecutionPayloadEnvelope struct {
<<<<<<< HEAD
		ExecutionPayload      *ExecutableData `json:"executionPayload"  gencodec:"required"`
		BlockValue            *hexutil.Big    `json:"blockValue"  gencodec:"required"`
		BlobsBundle           *BlobsBundleV1  `json:"blobsBundle"`
		Override              *bool           `json:"shouldOverrideBuilder"`
		ParentBeaconBlockRoot *common.Hash    `json:"parentBeaconBlockRoot,omitempty"`
=======
		ExecutionPayload *ExecutableData `json:"executionPayload"  gencodec:"required"`
		BlockValue       *hexutil.Big    `json:"blockValue"  gencodec:"required"`
		BlobsBundle      *BlobsBundleV1  `json:"blobsBundle"`
		Override         *bool           `json:"shouldOverrideBuilder"`
		Witness          *hexutil.Bytes  `json:"witness"`
>>>>>>> 1015a42d
	}
	var dec ExecutionPayloadEnvelope
	if err := json.Unmarshal(input, &dec); err != nil {
		return err
	}
	if dec.ExecutionPayload == nil {
		return errors.New("missing required field 'executionPayload' for ExecutionPayloadEnvelope")
	}
	e.ExecutionPayload = dec.ExecutionPayload
	if dec.BlockValue == nil {
		return errors.New("missing required field 'blockValue' for ExecutionPayloadEnvelope")
	}
	e.BlockValue = (*big.Int)(dec.BlockValue)
	if dec.BlobsBundle != nil {
		e.BlobsBundle = dec.BlobsBundle
	}
	if dec.Override != nil {
		e.Override = *dec.Override
	}
<<<<<<< HEAD
	if dec.ParentBeaconBlockRoot != nil {
		e.ParentBeaconBlockRoot = dec.ParentBeaconBlockRoot
=======
	if dec.Witness != nil {
		e.Witness = dec.Witness
>>>>>>> 1015a42d
	}
	return nil
}<|MERGE_RESOLUTION|>--- conflicted
+++ resolved
@@ -16,49 +16,32 @@
 // MarshalJSON marshals as JSON.
 func (e ExecutionPayloadEnvelope) MarshalJSON() ([]byte, error) {
 	type ExecutionPayloadEnvelope struct {
-<<<<<<< HEAD
 		ExecutionPayload      *ExecutableData `json:"executionPayload"  gencodec:"required"`
 		BlockValue            *hexutil.Big    `json:"blockValue"  gencodec:"required"`
 		BlobsBundle           *BlobsBundleV1  `json:"blobsBundle"`
 		Override              bool            `json:"shouldOverrideBuilder"`
+		Witness               *hexutil.Bytes  `json:"witness"`
 		ParentBeaconBlockRoot *common.Hash    `json:"parentBeaconBlockRoot,omitempty"`
-=======
-		ExecutionPayload *ExecutableData `json:"executionPayload"  gencodec:"required"`
-		BlockValue       *hexutil.Big    `json:"blockValue"  gencodec:"required"`
-		BlobsBundle      *BlobsBundleV1  `json:"blobsBundle"`
-		Override         bool            `json:"shouldOverrideBuilder"`
-		Witness          *hexutil.Bytes  `json:"witness"`
->>>>>>> 1015a42d
 	}
 	var enc ExecutionPayloadEnvelope
 	enc.ExecutionPayload = e.ExecutionPayload
 	enc.BlockValue = (*hexutil.Big)(e.BlockValue)
 	enc.BlobsBundle = e.BlobsBundle
 	enc.Override = e.Override
-<<<<<<< HEAD
+	enc.Witness = e.Witness
 	enc.ParentBeaconBlockRoot = e.ParentBeaconBlockRoot
-=======
-	enc.Witness = e.Witness
->>>>>>> 1015a42d
 	return json.Marshal(&enc)
 }
 
 // UnmarshalJSON unmarshals from JSON.
 func (e *ExecutionPayloadEnvelope) UnmarshalJSON(input []byte) error {
 	type ExecutionPayloadEnvelope struct {
-<<<<<<< HEAD
 		ExecutionPayload      *ExecutableData `json:"executionPayload"  gencodec:"required"`
 		BlockValue            *hexutil.Big    `json:"blockValue"  gencodec:"required"`
 		BlobsBundle           *BlobsBundleV1  `json:"blobsBundle"`
 		Override              *bool           `json:"shouldOverrideBuilder"`
+		Witness               *hexutil.Bytes  `json:"witness"`
 		ParentBeaconBlockRoot *common.Hash    `json:"parentBeaconBlockRoot,omitempty"`
-=======
-		ExecutionPayload *ExecutableData `json:"executionPayload"  gencodec:"required"`
-		BlockValue       *hexutil.Big    `json:"blockValue"  gencodec:"required"`
-		BlobsBundle      *BlobsBundleV1  `json:"blobsBundle"`
-		Override         *bool           `json:"shouldOverrideBuilder"`
-		Witness          *hexutil.Bytes  `json:"witness"`
->>>>>>> 1015a42d
 	}
 	var dec ExecutionPayloadEnvelope
 	if err := json.Unmarshal(input, &dec); err != nil {
@@ -78,13 +61,11 @@
 	if dec.Override != nil {
 		e.Override = *dec.Override
 	}
-<<<<<<< HEAD
+	if dec.Witness != nil {
+		e.Witness = dec.Witness
+	}
 	if dec.ParentBeaconBlockRoot != nil {
 		e.ParentBeaconBlockRoot = dec.ParentBeaconBlockRoot
-=======
-	if dec.Witness != nil {
-		e.Witness = dec.Witness
->>>>>>> 1015a42d
 	}
 	return nil
 }