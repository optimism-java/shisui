// Copyright 2014 The go-ethereum Authors
// This file is part of the go-ethereum library.
//
// The go-ethereum library is free software: you can redistribute it and/or modify
// it under the terms of the GNU Lesser General Public License as published by
// the Free Software Foundation, either version 3 of the License, or
// (at your option) any later version.
//
// The go-ethereum library is distributed in the hope that it will be useful,
// but WITHOUT ANY WARRANTY; without even the implied warranty of
// MERCHANTABILITY or FITNESS FOR A PARTICULAR PURPOSE. See the
// GNU Lesser General Public License for more details.
//
// You should have received a copy of the GNU Lesser General Public License
// along with the go-ethereum library. If not, see <http://www.gnu.org/licenses/>.

package core

import (
	"bytes"
	"encoding/hex"
	"encoding/json"
	"errors"
	"fmt"
	"math/big"
	"strings"

	"github.com/ethereum/go-ethereum/common"
	"github.com/ethereum/go-ethereum/common/hexutil"
	"github.com/ethereum/go-ethereum/common/math"
	"github.com/ethereum/go-ethereum/core/rawdb"
	"github.com/ethereum/go-ethereum/core/state"
	"github.com/ethereum/go-ethereum/core/types"
	"github.com/ethereum/go-ethereum/crypto"
	"github.com/ethereum/go-ethereum/ethdb"
	"github.com/ethereum/go-ethereum/log"
	"github.com/ethereum/go-ethereum/params"
	"github.com/ethereum/go-ethereum/rlp"
	"github.com/ethereum/go-ethereum/trie"
)

//go:generate go run github.com/fjl/gencodec -type Genesis -field-override genesisSpecMarshaling -out gen_genesis.go
//go:generate go run github.com/fjl/gencodec -type GenesisAccount -field-override genesisAccountMarshaling -out gen_genesis_account.go

var errGenesisNoConfig = errors.New("genesis has no chain configuration")

// Genesis specifies the header fields, state of a genesis block. It also defines hard
// fork switch-over blocks through the chain configuration.
type Genesis struct {
	Config     *params.ChainConfig `json:"config"`
	Nonce      uint64              `json:"nonce"`
	Timestamp  uint64              `json:"timestamp"`
	ExtraData  []byte              `json:"extraData"`
	GasLimit   uint64              `json:"gasLimit"   gencodec:"required"`
	Difficulty *big.Int            `json:"difficulty" gencodec:"required"`
	Mixhash    common.Hash         `json:"mixHash"`
	Coinbase   common.Address      `json:"coinbase"`
	Alloc      GenesisAlloc        `json:"alloc"      gencodec:"required"`

	// These fields are used for consensus tests. Please don't use them
	// in actual genesis blocks.
	Number        uint64      `json:"number"`
	GasUsed       uint64      `json:"gasUsed"`
	ParentHash    common.Hash `json:"parentHash"`
	BaseFee       *big.Int    `json:"baseFeePerGas"` // EIP-1559
	ExcessBlobGas *uint64     `json:"excessBlobGas"` // EIP-4844
	BlobGasUsed   *uint64     `json:"blobGasUsed"`   // EIP-4844

	// StateHash represents the genesis state, to allow instantiation of a chain with missing initial state.
	// Chains with history pruning, or extraordinarily large genesis allocation (e.g. after a regenesis event)
	// may utilize this to get started, and then state-sync the latest state, while still verifying the header chain.
	StateHash *common.Hash `json:"stateHash,omitempty"`
}

func ReadGenesis(db ethdb.Database) (*Genesis, error) {
	var genesis Genesis
	stored := rawdb.ReadCanonicalHash(db, 0)
	if (stored == common.Hash{}) {
		return nil, fmt.Errorf("invalid genesis hash in database: %x", stored)
	}
	blob := rawdb.ReadGenesisStateSpec(db, stored)
	if blob == nil {
		return nil, errors.New("genesis state missing from db")
	}
	if len(blob) != 0 {
		if err := genesis.Alloc.UnmarshalJSON(blob); err != nil {
			return nil, fmt.Errorf("could not unmarshal genesis state json: %s", err)
		}
	}
	genesis.Config = rawdb.ReadChainConfig(db, stored)
	if genesis.Config == nil {
		return nil, errors.New("genesis config missing from db")
	}
	genesisBlock := rawdb.ReadBlock(db, stored, 0)
	if genesisBlock == nil {
		return nil, errors.New("genesis block missing from db")
	}
	genesisHeader := genesisBlock.Header()
	genesis.Nonce = genesisHeader.Nonce.Uint64()
	genesis.Timestamp = genesisHeader.Time
	genesis.ExtraData = genesisHeader.Extra
	genesis.GasLimit = genesisHeader.GasLimit
	genesis.Difficulty = genesisHeader.Difficulty
	genesis.Mixhash = genesisHeader.MixDigest
	genesis.Coinbase = genesisHeader.Coinbase
	genesis.BaseFee = genesisHeader.BaseFee
	genesis.ExcessBlobGas = genesisHeader.ExcessBlobGas
	genesis.BlobGasUsed = genesisHeader.BlobGasUsed
	if genesis.Alloc == nil {
		h := genesisHeader.Hash()
		genesis.StateHash = &h
	}

	return &genesis, nil
}

// GenesisAlloc specifies the initial state that is part of the genesis block.
type GenesisAlloc map[common.Address]GenesisAccount

func (ga *GenesisAlloc) UnmarshalJSON(data []byte) error {
	m := make(map[common.UnprefixedAddress]GenesisAccount)
	if err := json.Unmarshal(data, &m); err != nil {
		return err
	}
	*ga = make(GenesisAlloc)
	for addr, a := range m {
		(*ga)[common.Address(addr)] = a
	}
	return nil
}

// deriveHash computes the state root according to the genesis specification.
func (ga *GenesisAlloc) deriveHash() (common.Hash, error) {
	// Create an ephemeral in-memory database for computing hash,
	// all the derived states will be discarded to not pollute disk.
	db := state.NewDatabase(rawdb.NewMemoryDatabase())
	statedb, err := state.New(types.EmptyRootHash, db, nil)
	if err != nil {
		return common.Hash{}, err
	}
	for addr, account := range *ga {
		statedb.AddBalance(addr, account.Balance)
		statedb.SetCode(addr, account.Code)
		statedb.SetNonce(addr, account.Nonce)
		for key, value := range account.Storage {
			statedb.SetState(addr, key, value)
		}
	}
	return statedb.Commit(0, false)
}

// flush is very similar with deriveHash, but the main difference is
// all the generated states will be persisted into the given database.
// Also, the genesis state specification will be flushed as well.
func (ga *GenesisAlloc) flush(db ethdb.Database, triedb *trie.Database, blockhash common.Hash) error {
	statedb, err := state.New(types.EmptyRootHash, state.NewDatabaseWithNodeDB(db, triedb), nil)
	if err != nil {
		return err
	}
	for addr, account := range *ga {
		statedb.AddBalance(addr, account.Balance)
		statedb.SetCode(addr, account.Code)
		statedb.SetNonce(addr, account.Nonce)
		for key, value := range account.Storage {
			statedb.SetState(addr, key, value)
		}
	}
	root, err := statedb.Commit(0, false)
	if err != nil {
		return err
	}
	// Commit newly generated states into disk if it's not empty.
	if root != types.EmptyRootHash {
		if err := triedb.Commit(root, true); err != nil {
			return err
		}
	}
	// Marshal the genesis state specification and persist.
	blob, err := json.Marshal(ga)
	if err != nil {
		return err
	}
	rawdb.WriteGenesisStateSpec(db, blockhash, blob)
	return nil
}

// CommitGenesisState loads the stored genesis state with the given block
// hash and commits it into the provided trie database.
func CommitGenesisState(db ethdb.Database, triedb *trie.Database, blockhash common.Hash) error {
	var alloc GenesisAlloc
	blob := rawdb.ReadGenesisStateSpec(db, blockhash)
	if len(blob) != 0 {
		if err := alloc.UnmarshalJSON(blob); err != nil {
			return err
		}
	} else {
		// Genesis allocation is missing and there are several possibilities:
		// the node is legacy which doesn't persist the genesis allocation or
		// the persisted allocation is just lost.
		// - supported networks(mainnet, testnets), recover with defined allocations
		// - private network, can't recover
		var genesis *Genesis
		switch blockhash {
		case params.MainnetGenesisHash:
			genesis = DefaultGenesisBlock()
		case params.GoerliGenesisHash:
			genesis = DefaultGoerliGenesisBlock()
		case params.SepoliaGenesisHash:
			genesis = DefaultSepoliaGenesisBlock()
		}
		if genesis != nil {
			alloc = genesis.Alloc
		} else {
			return errors.New("not found")
		}
	}
	return alloc.flush(db, triedb, blockhash)
}

// GenesisAccount is an account in the state of the genesis block.
type GenesisAccount struct {
	Code       []byte                      `json:"code,omitempty"`
	Storage    map[common.Hash]common.Hash `json:"storage,omitempty"`
	Balance    *big.Int                    `json:"balance" gencodec:"required"`
	Nonce      uint64                      `json:"nonce,omitempty"`
	PrivateKey []byte                      `json:"secretKey,omitempty"` // for tests
}

// field type overrides for gencodec
type genesisSpecMarshaling struct {
	Nonce         math.HexOrDecimal64
	Timestamp     math.HexOrDecimal64
	ExtraData     hexutil.Bytes
	GasLimit      math.HexOrDecimal64
	GasUsed       math.HexOrDecimal64
	Number        math.HexOrDecimal64
	Difficulty    *math.HexOrDecimal256
	Alloc         map[common.UnprefixedAddress]GenesisAccount
	BaseFee       *math.HexOrDecimal256
	ExcessBlobGas *math.HexOrDecimal64
	BlobGasUsed   *math.HexOrDecimal64
}

type genesisAccountMarshaling struct {
	Code       hexutil.Bytes
	Balance    *math.HexOrDecimal256
	Nonce      math.HexOrDecimal64
	Storage    map[storageJSON]storageJSON
	PrivateKey hexutil.Bytes
}

// storageJSON represents a 256 bit byte array, but allows less than 256 bits when
// unmarshaling from hex.
type storageJSON common.Hash

func (h *storageJSON) UnmarshalText(text []byte) error {
	text = bytes.TrimPrefix(text, []byte("0x"))
	if len(text) > 64 {
		return fmt.Errorf("too many hex characters in storage key/value %q", text)
	}
	offset := len(h) - len(text)/2 // pad on the left
	if _, err := hex.Decode(h[offset:], text); err != nil {
		return fmt.Errorf("invalid hex storage key/value %q", text)
	}
	return nil
}

func (h storageJSON) MarshalText() ([]byte, error) {
	return hexutil.Bytes(h[:]).MarshalText()
}

// GenesisMismatchError is raised when trying to overwrite an existing
// genesis block with an incompatible one.
type GenesisMismatchError struct {
	Stored, New common.Hash
}

func (e *GenesisMismatchError) Error() string {
	return fmt.Sprintf("database contains incompatible genesis (have %x, new %x)", e.Stored, e.New)
}

// ChainOverrides contains the changes to chain config.
type ChainOverrides struct {
	OverrideCancun *uint64
	OverrideVerkle *uint64
	// optimism
	OverrideOptimismCanyon *uint64
}

// SetupGenesisBlock writes or updates the genesis block in db.
// The block that will be used is:
//
//	                     genesis == nil       genesis != nil
//	                  +------------------------------------------
//	db has no genesis |  main-net default  |  genesis
//	db has genesis    |  from DB           |  genesis (if compatible)
//
// The stored chain configuration will be updated if it is compatible (i.e. does not
// specify a fork block below the local head block). In case of a conflict, the
// error is a *params.ConfigCompatError and the new, unwritten config is returned.
//
// The returned chain configuration is never nil.
func SetupGenesisBlock(db ethdb.Database, triedb *trie.Database, genesis *Genesis) (*params.ChainConfig, common.Hash, error) {
	return SetupGenesisBlockWithOverride(db, triedb, genesis, nil)
}

func SetupGenesisBlockWithOverride(db ethdb.Database, triedb *trie.Database, genesis *Genesis, overrides *ChainOverrides) (*params.ChainConfig, common.Hash, error) {
	if genesis != nil && genesis.Config == nil {
		return params.AllEthashProtocolChanges, common.Hash{}, errGenesisNoConfig
	}
	applyOverrides := func(config *params.ChainConfig) {
		if config != nil {
			if config.IsOptimism() && config.ChainID != nil && config.ChainID.Cmp(big.NewInt(params.OPGoerliChainID)) == 0 {
				// Apply Optimism Goerli regolith time
				config.RegolithTime = &params.OptimismGoerliRegolithTime
			}
			if config.IsOptimism() && config.ChainID != nil && config.ChainID.Cmp(big.NewInt(params.BaseGoerliChainID)) == 0 {
				// Apply Base Goerli regolith time
				config.RegolithTime = &params.BaseGoerliRegolithTime
			}
			if overrides != nil && overrides.OverrideCancun != nil {
				config.CancunTime = overrides.OverrideCancun
			}
<<<<<<< HEAD
			if overrides != nil && overrides.OverrideVerkle != nil {
				config.VerkleTime = overrides.OverrideVerkle
			}
			if overrides != nil && overrides.OverrideOptimismBedrock != nil {
				config.BedrockBlock = overrides.OverrideOptimismBedrock
			}
			if overrides != nil && overrides.OverrideOptimismRegolith != nil {
				config.RegolithTime = overrides.OverrideOptimismRegolith
			}
			if overrides != nil && overrides.OverrideOptimism != nil {
				if *overrides.OverrideOptimism {
					config.Optimism = &params.OptimismConfig{
						EIP1559Elasticity:  10,
						EIP1559Denominator: 50,
					}
				}
=======
			if overrides != nil && overrides.OverrideOptimismCanyon != nil {
				config.CanyonTime = overrides.OverrideOptimismCanyon
>>>>>>> 786f291a
			}
		}
	}
	// Just commit the new block if there is no stored genesis block.
	stored := rawdb.ReadCanonicalHash(db, 0)
	if (stored == common.Hash{}) {
		if genesis == nil {
			log.Info("Writing default main-net genesis block")
			genesis = DefaultGenesisBlock()
		} else {
			log.Info("Writing custom genesis block")
		}
		block, err := genesis.Commit(db, triedb)
		if err != nil {
			return genesis.Config, common.Hash{}, err
		}
		applyOverrides(genesis.Config)
		return genesis.Config, block.Hash(), nil
	}
	// We have the genesis block in database(perhaps in ancient database)
	// but the corresponding state is missing.
	header := rawdb.ReadHeader(db, stored, 0)
	if header.Root != types.EmptyRootHash && !rawdb.HasLegacyTrieNode(db, header.Root) {
		if genesis == nil {
			genesis = DefaultGenesisBlock()
		}
		// Ensure the stored genesis matches with the given one.
		hash := genesis.ToBlock().Hash()
		if hash != stored {
			return genesis.Config, hash, &GenesisMismatchError{stored, hash}
		}
		block, err := genesis.Commit(db, triedb)
		if err != nil {
			return genesis.Config, hash, err
		}
		applyOverrides(genesis.Config)
		return genesis.Config, block.Hash(), nil
	}
	// Check whether the genesis block is already written.
	if genesis != nil {
		hash := genesis.ToBlock().Hash()
		if hash != stored {
			return genesis.Config, hash, &GenesisMismatchError{stored, hash}
		}
	}
	// Get the existing chain configuration.
	newcfg := genesis.configOrDefault(stored)
	applyOverrides(newcfg)
	if err := newcfg.CheckConfigForkOrder(); err != nil {
		return newcfg, common.Hash{}, err
	}
	storedcfg := rawdb.ReadChainConfig(db, stored)
	if storedcfg == nil {
		log.Warn("Found genesis block without chain config")
		rawdb.WriteChainConfig(db, stored, newcfg)
		return newcfg, stored, nil
	}
	storedData, _ := json.Marshal(storedcfg)
	// Special case: if a private network is being used (no genesis and also no
	// mainnet hash in the database), we must not apply the `configOrDefault`
	// chain config as that would be AllProtocolChanges (applying any new fork
	// on top of an existing private network genesis block). In that case, only
	// apply the overrides.
	if genesis == nil && stored != params.MainnetGenesisHash {
		newcfg = storedcfg
		applyOverrides(newcfg)
	}
	// Check config compatibility and write the config. Compatibility errors
	// are returned to the caller unless we're already at block zero.
	head := rawdb.ReadHeadHeader(db)
	if head == nil {
		return newcfg, stored, errors.New("missing head header")
	}
	compatErr := storedcfg.CheckCompatible(newcfg, head.Number.Uint64(), head.Time)
	if compatErr != nil && ((head.Number.Uint64() != 0 && compatErr.RewindToBlock != 0) || (head.Time != 0 && compatErr.RewindToTime != 0)) {
		return newcfg, stored, compatErr
	}
	// Don't overwrite if the old is identical to the new
	if newData, _ := json.Marshal(newcfg); !bytes.Equal(storedData, newData) {
		rawdb.WriteChainConfig(db, stored, newcfg)
	}
	return newcfg, stored, nil
}

// LoadChainConfig loads the stored chain config if it is already present in
// database, otherwise, return the config in the provided genesis specification.
func LoadChainConfig(db ethdb.Database, genesis *Genesis) (*params.ChainConfig, error) {
	// Load the stored chain config from the database. It can be nil
	// in case the database is empty. Notably, we only care about the
	// chain config corresponds to the canonical chain.
	stored := rawdb.ReadCanonicalHash(db, 0)
	if stored != (common.Hash{}) {
		storedcfg := rawdb.ReadChainConfig(db, stored)
		if storedcfg != nil {
			return storedcfg, nil
		}
	}
	// Load the config from the provided genesis specification
	if genesis != nil {
		// Reject invalid genesis spec without valid chain config
		if genesis.Config == nil {
			return nil, errGenesisNoConfig
		}
		// If the canonical genesis header is present, but the chain
		// config is missing(initialize the empty leveldb with an
		// external ancient chain segment), ensure the provided genesis
		// is matched.
		if stored != (common.Hash{}) && genesis.ToBlock().Hash() != stored {
			return nil, &GenesisMismatchError{stored, genesis.ToBlock().Hash()}
		}
		return genesis.Config, nil
	}
	// There is no stored chain config and no new config provided,
	// In this case the default chain config(mainnet) will be used
	return params.MainnetChainConfig, nil
}

func (g *Genesis) configOrDefault(ghash common.Hash) *params.ChainConfig {
	switch {
	case g != nil:
		return g.Config
	case ghash == params.MainnetGenesisHash:
		return params.MainnetChainConfig
	case ghash == params.SepoliaGenesisHash:
		return params.SepoliaChainConfig
	case ghash == params.GoerliGenesisHash:
		return params.GoerliChainConfig
	default:
		return params.AllEthashProtocolChanges
	}
}

// ToBlock returns the genesis block according to genesis specification.
func (g *Genesis) ToBlock() *types.Block {
	var root common.Hash
	var err error
	if g.StateHash != nil {
		if len(g.Alloc) > 0 {
			panic(fmt.Errorf("cannot both have genesis hash %s "+
				"and non-empty state-allocation", *g.StateHash))
		}
		root = *g.StateHash
	} else if root, err = g.Alloc.deriveHash(); err != nil {
		panic(err)
	}
	head := &types.Header{
		Number:     new(big.Int).SetUint64(g.Number),
		Nonce:      types.EncodeNonce(g.Nonce),
		Time:       g.Timestamp,
		ParentHash: g.ParentHash,
		Extra:      g.ExtraData,
		GasLimit:   g.GasLimit,
		GasUsed:    g.GasUsed,
		BaseFee:    g.BaseFee,
		Difficulty: g.Difficulty,
		MixDigest:  g.Mixhash,
		Coinbase:   g.Coinbase,
		Root:       root,
	}
	if g.GasLimit == 0 {
		head.GasLimit = params.GenesisGasLimit
	}
	if g.Difficulty == nil && g.Mixhash == (common.Hash{}) {
		head.Difficulty = params.GenesisDifficulty
	}
	if g.Config != nil && g.Config.IsLondon(common.Big0) {
		if g.BaseFee != nil {
			head.BaseFee = g.BaseFee
		} else {
			head.BaseFee = new(big.Int).SetUint64(params.InitialBaseFee)
		}
	}
	var withdrawals []*types.Withdrawal
	if conf := g.Config; conf != nil {
		num := big.NewInt(int64(g.Number))
		if conf.IsShanghai(num, g.Timestamp) {
			head.WithdrawalsHash = &types.EmptyWithdrawalsHash
			withdrawals = make([]*types.Withdrawal, 0)
		}
		if conf.IsCancun(num, g.Timestamp) {
			head.ExcessBlobGas = g.ExcessBlobGas
			head.BlobGasUsed = g.BlobGasUsed
			if head.ExcessBlobGas == nil {
				head.ExcessBlobGas = new(uint64)
			}
			if head.BlobGasUsed == nil {
				head.BlobGasUsed = new(uint64)
			}
		}
	}
	return types.NewBlock(head, nil, nil, nil, trie.NewStackTrie(nil)).WithWithdrawals(withdrawals)
}

// Commit writes the block and state of a genesis specification to the database.
// The block is committed as the canonical head block.
func (g *Genesis) Commit(db ethdb.Database, triedb *trie.Database) (*types.Block, error) {
	block := g.ToBlock()
	if block.Number().Sign() != 0 {
		return nil, errors.New("can't commit genesis block with number > 0")
	}
	config := g.Config
	if config == nil {
		config = params.AllEthashProtocolChanges
	}
	if err := config.CheckConfigForkOrder(); err != nil {
		return nil, err
	}
	if config.Clique != nil && len(block.Extra()) < 32+crypto.SignatureLength {
		return nil, errors.New("can't start clique chain without signers")
	}
	// All the checks has passed, flush the states derived from the genesis
	// specification as well as the specification itself into the provided
	// database.
	if err := g.Alloc.flush(db, triedb, block.Hash()); err != nil {
		return nil, err
	}
	rawdb.WriteTd(db, block.Hash(), block.NumberU64(), block.Difficulty())
	rawdb.WriteBlock(db, block)
	rawdb.WriteReceipts(db, block.Hash(), block.NumberU64(), nil)
	rawdb.WriteCanonicalHash(db, block.Hash(), block.NumberU64())
	rawdb.WriteHeadBlockHash(db, block.Hash())
	rawdb.WriteHeadFastBlockHash(db, block.Hash())
	rawdb.WriteHeadHeaderHash(db, block.Hash())
	rawdb.WriteChainConfig(db, block.Hash(), config)
	return block, nil
}

// MustCommit writes the genesis block and state to db, panicking on error.
// The block is committed as the canonical head block.
// Note the state changes will be committed in hash-based scheme, use Commit
// if path-scheme is preferred.
func (g *Genesis) MustCommit(db ethdb.Database) *types.Block {
	block, err := g.Commit(db, trie.NewDatabase(db))
	if err != nil {
		panic(err)
	}
	return block
}

// DefaultGenesisBlock returns the Ethereum main net genesis block.
func DefaultGenesisBlock() *Genesis {
	return &Genesis{
		Config:     params.MainnetChainConfig,
		Nonce:      66,
		ExtraData:  hexutil.MustDecode("0x11bbe8db4e347b4e8c937c1c8370e4b5ed33adb3db69cbdb7a38e1e50b1b82fa"),
		GasLimit:   5000,
		Difficulty: big.NewInt(17179869184),
		Alloc:      decodePrealloc(mainnetAllocData),
	}
}

// DefaultGoerliGenesisBlock returns the Görli network genesis block.
func DefaultGoerliGenesisBlock() *Genesis {
	return &Genesis{
		Config:     params.GoerliChainConfig,
		Timestamp:  1548854791,
		ExtraData:  hexutil.MustDecode("0x22466c6578692069732061207468696e6722202d204166726900000000000000e0a2bd4258d2768837baa26a28fe71dc079f84c70000000000000000000000000000000000000000000000000000000000000000000000000000000000000000000000000000000000000000000000000000000000"),
		GasLimit:   10485760,
		Difficulty: big.NewInt(1),
		Alloc:      decodePrealloc(goerliAllocData),
	}
}

// DefaultSepoliaGenesisBlock returns the Sepolia network genesis block.
func DefaultSepoliaGenesisBlock() *Genesis {
	return &Genesis{
		Config:     params.SepoliaChainConfig,
		Nonce:      0,
		ExtraData:  []byte("Sepolia, Athens, Attica, Greece!"),
		GasLimit:   0x1c9c380,
		Difficulty: big.NewInt(0x20000),
		Timestamp:  1633267481,
		Alloc:      decodePrealloc(sepoliaAllocData),
	}
}

// DeveloperGenesisBlock returns the 'geth --dev' genesis block.
func DeveloperGenesisBlock(gasLimit uint64, faucet common.Address) *Genesis {
	// Override the default period to the user requested one
	config := *params.AllDevChainProtocolChanges

	// Assemble and return the genesis with the precompiles and faucet pre-funded
	return &Genesis{
		Config:     &config,
		GasLimit:   gasLimit,
		BaseFee:    big.NewInt(params.InitialBaseFee),
		Difficulty: big.NewInt(0),
		Alloc: map[common.Address]GenesisAccount{
			common.BytesToAddress([]byte{1}): {Balance: big.NewInt(1)}, // ECRecover
			common.BytesToAddress([]byte{2}): {Balance: big.NewInt(1)}, // SHA256
			common.BytesToAddress([]byte{3}): {Balance: big.NewInt(1)}, // RIPEMD
			common.BytesToAddress([]byte{4}): {Balance: big.NewInt(1)}, // Identity
			common.BytesToAddress([]byte{5}): {Balance: big.NewInt(1)}, // ModExp
			common.BytesToAddress([]byte{6}): {Balance: big.NewInt(1)}, // ECAdd
			common.BytesToAddress([]byte{7}): {Balance: big.NewInt(1)}, // ECScalarMul
			common.BytesToAddress([]byte{8}): {Balance: big.NewInt(1)}, // ECPairing
			common.BytesToAddress([]byte{9}): {Balance: big.NewInt(1)}, // BLAKE2b
			faucet:                           {Balance: new(big.Int).Sub(new(big.Int).Lsh(big.NewInt(1), 256), big.NewInt(9))},
		},
	}
}

func decodePrealloc(data string) GenesisAlloc {
	var p []struct{ Addr, Balance *big.Int }
	if err := rlp.NewStream(strings.NewReader(data), 0).Decode(&p); err != nil {
		panic(err)
	}
	ga := make(GenesisAlloc, len(p))
	for _, account := range p {
		ga[common.BigToAddress(account.Addr)] = GenesisAccount{Balance: account.Balance}
	}
	return ga
}<|MERGE_RESOLUTION|>--- conflicted
+++ resolved
@@ -321,27 +321,11 @@
 			if overrides != nil && overrides.OverrideCancun != nil {
 				config.CancunTime = overrides.OverrideCancun
 			}
-<<<<<<< HEAD
 			if overrides != nil && overrides.OverrideVerkle != nil {
 				config.VerkleTime = overrides.OverrideVerkle
 			}
-			if overrides != nil && overrides.OverrideOptimismBedrock != nil {
-				config.BedrockBlock = overrides.OverrideOptimismBedrock
-			}
-			if overrides != nil && overrides.OverrideOptimismRegolith != nil {
-				config.RegolithTime = overrides.OverrideOptimismRegolith
-			}
-			if overrides != nil && overrides.OverrideOptimism != nil {
-				if *overrides.OverrideOptimism {
-					config.Optimism = &params.OptimismConfig{
-						EIP1559Elasticity:  10,
-						EIP1559Denominator: 50,
-					}
-				}
-=======
 			if overrides != nil && overrides.OverrideOptimismCanyon != nil {
 				config.CanyonTime = overrides.OverrideOptimismCanyon
->>>>>>> 786f291a
 			}
 		}
 	}
