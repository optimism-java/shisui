--- conflicted
+++ resolved
@@ -76,11 +76,7 @@
 		chain: chain,
 		peers: make(map[string]*downloadTesterPeer),
 	}
-<<<<<<< HEAD
-	tester.downloader = New(db, new(event.TypeMux), tester.chain, nil, tester.dropPeer, success, 0)
-=======
-	tester.downloader = New(db, new(event.TypeMux), tester.chain, tester.dropPeer, success)
->>>>>>> aa55f5ea
+	tester.downloader = New(db, new(event.TypeMux), tester.chain, tester.dropPeer, success, 0)
 	return tester
 }
 
