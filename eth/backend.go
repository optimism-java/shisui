--- conflicted
+++ resolved
@@ -205,7 +205,9 @@
 	if config.OverrideCancun != nil {
 		overrides.OverrideCancun = config.OverrideCancun
 	}
-<<<<<<< HEAD
+	if config.OverrideVerkle != nil {
+		overrides.OverrideVerkle = config.OverrideVerkle
+	}
 	if config.OverrideOptimismBedrock != nil {
 		overrides.OverrideOptimismBedrock = config.OverrideOptimismBedrock
 	}
@@ -214,10 +216,6 @@
 	}
 	if config.OverrideOptimism != nil {
 		overrides.OverrideOptimism = config.OverrideOptimism
-=======
-	if config.OverrideVerkle != nil {
-		overrides.OverrideVerkle = config.OverrideVerkle
->>>>>>> bed84606
 	}
 	eth.blockchain, err = core.NewBlockChain(chainDb, cacheConfig, config.Genesis, &overrides, eth.engine, vmConfig, eth.shouldPreserve, &config.TxLookupLimit)
 	if err != nil {
